--- conflicted
+++ resolved
@@ -3,11 +3,17 @@
 <head>
   <meta charset="utf-8">
   <title>HANU Dashboard</title>
+  <title>HANU Dashboard</title>
   <link href="shared/common.css" rel="stylesheet">
+
+
+  <script src="https://cdn.jsdelivr.net/npm/chart.js"></script>
 
 
   <script src="https://cdn.jsdelivr.net/npm/chart.js"></script>
   <script src="https://cdn.jsdelivr.net/npm/twemoji@14.0.2/dist/twemoji.min.js"></script>
+  <!-- Force login BEFORE any other JS runs -->
+  <script type="module" src="shared/auth-boot.js"></script>
   <!-- Force login BEFORE any other JS runs -->
   <script type="module" src="shared/auth-boot.js"></script>
 </head>
@@ -26,11 +32,14 @@
     <div class="header">
       <h1>🤖 HANU Bot Dashboard</h1>
       <p>Control and monitor your Discord RSS bot</p>
+      <h1>🤖 HANU Bot Dashboard</h1>
+      <p>Control and monitor your Discord RSS bot</p>
     </div>
 
     <!-- Authentication -->
     <div class="auth-section" id="auth-section">
       <h3>🔐 Authentication Required</h3>
+      <p>Please enter your authentication token to continue:</p>
       <p>Please enter your authentication token to continue:</p>
       <input type="password" id="auth-token" placeholder="Enter AUTH_TOKEN">
       <button id="login-button">Login</button>
@@ -39,6 +48,17 @@
 
     <!-- Main Content -->
     <div id="main-content" class="hidden">
+      <div class="stat-card">
+        <div class="stat-value" id="bot-status">Offline</div>
+        <div class="stat-label">🤖 Bot Status</div>
+      </div>
+
+      <!-- Feed Management -->
+      <div class="section">
+        <h2>📡 Feed Management</h2>
+        <div class="controls mb-15">
+          <input type="url" id="new-feed-url" placeholder="Enter RSS feed URL" style="flex: 1; margin-right: 10px;">
+          <button onclick="addFeed()" class="btn btn-primary">➕ Add Feed</button>
       <div class="stat-card">
         <div class="stat-value" id="bot-status">Offline</div>
         <div class="stat-label">🤖 Bot Status</div>
@@ -54,9 +74,18 @@
         
         <div id="feeds-container">
           <div class="loading">Loading feeds...</div>
+        
+        <div id="feeds-container">
+          <div class="loading">Loading feeds...</div>
         </div>
       </div>
 
+      <!-- Channel Management -->
+      <div class="section">
+        <h2>💬 Channel Management</h2>
+        <div class="controls mb-15">
+          <input type="text" id="new-channel-id" placeholder="Enter Discord Channel ID" style="flex: 1; margin-right: 10px;">
+          <button onclick="addChannel()" class="btn btn-primary">➕ Add Channel</button>
       <!-- Channel Management -->
       <div class="section">
         <h2>💬 Channel Management</h2>
@@ -67,6 +96,9 @@
         
         <div id="channels-container">
           <div class="loading">Loading channels...</div>
+        
+        <div id="channels-container">
+          <div class="loading">Loading channels...</div>
         </div>
       </div>
 
@@ -80,6 +112,18 @@
         
         <div id="groups-container">
           <div class="loading">Loading groups...</div>
+      </div>
+
+      <!-- Group Management -->
+      <div class="section">
+        <h2>📂 Group Management</h2>
+        <div class="controls mb-15">
+          <input type="text" id="new-group-name" placeholder="Enter group name" style="flex: 1; margin-right: 10px;">
+          <button onclick="addGroup()" class="btn btn-primary">➕ Create Group</button>
+        </div>
+        
+        <div id="groups-container">
+          <div class="loading">Loading groups...</div>
         </div>
       </div>
 
@@ -116,17 +160,55 @@
         
         <div id="test-results" class="code-output hidden mt-15">
           <div class="loading">Running test...</div>
+      <!-- Test Panel -->
+      <div class="section">
+        <h2>🧪 Testing Panel</h2>
+        <div class="grid-2">
+          <div class="card">
+            <div class="card-header">
+              <h3>Test Discord Connection</h3>
+            </div>
+            <div class="card-body">
+              <select id="test-channel-select" class="mb-10">
+                <option value="">Select channel...</option>
+              </select>
+              <textarea id="test-message" placeholder="Enter test message" rows="3" class="mb-10"></textarea>
+              <button onclick="testDiscordMessage()" class="btn btn-success">📤 Send Test Message</button>
+            </div>
+          </div>
+          
+          <div class="card">
+            <div class="card-header">
+              <h3>Test Feed Parsing</h3>
+            </div>
+            <div class="card-body">
+              <select id="test-feed-select" class="mb-10">
+                <option value="">Select feed...</option>
+              </select>
+              <button onclick="testFeedParsing()" class="btn btn-info">🔍 Parse Feed</button>
+              <button onclick="getRandomEntry()" class="btn btn-secondary">🎲 Random Entry</button>
+            </div>
+          </div>
+        </div>
+        
+        <div id="test-results" class="code-output hidden mt-15">
+          <div class="loading">Running test...</div>
         </div>
       </div>
 
+      <!-- Recent Activity -->
       <!-- Recent Activity -->
       <div class="section">
         <h2>📋 Recent Activity</h2>
         <div id="activity-feed">
           <div class="loading">Loading recent activity...</div>
+        <h2>📋 Recent Activity</h2>
+        <div id="activity-feed">
+          <div class="loading">Loading recent activity...</div>
         </div>
       </div>
 
+      <!-- System Health -->
       <!-- System Health -->
       <div class="section">
         <h2>🏥 System Health</h2>
@@ -147,6 +229,24 @@
             <canvas id="performance-chart" width="400" height="200"></canvas>
           </div>
         </div>
+        <h2>🏥 System Health</h2>
+        <div class="grid-2">
+          <div class="card">
+            <div class="card-header">
+              <h3>Health Metrics</h3>
+            </div>
+            <div id="health-metrics">
+              <div class="loading">Loading health metrics...</div>
+            </div>
+          </div>
+          
+          <div class="card">
+            <div class="card-header">
+              <h3>Performance Chart</h3>
+            </div>
+            <canvas id="performance-chart" width="400" height="200"></canvas>
+          </div>
+        </div>
       </div>
     </div>
   </div>
@@ -154,6 +254,7 @@
   <!-- Scripts -->
   <script type="module">
     import HanuAuth from './shared/auth.js';
+    import HanuAPI, { runBotTest } from './shared/api.js';
     import HanuAPI, { runBotTest } from './shared/api.js';
 
     let feedsData = [];
@@ -168,10 +269,26 @@
       if (document.readyState === 'loading') {
         await new Promise(resolve => document.addEventListener('DOMContentLoaded', resolve));
       }
+    let feedsData = [];
+    let channelsData = [];
+    let groupsData = [];
+    let performanceChart = null;
+    let refreshInterval = null;
+
+    // Initialize - EXACTLY like prompt editor does it
+    (async () => {
+      // Wait for DOM ready if not already
+      if (document.readyState === 'loading') {
+        await new Promise(resolve => document.addEventListener('DOMContentLoaded', resolve));
+      }
       console.log('🚀 Dashboard initializing...');
+      
+      // Setup auth UI FIRST (like prompt editor)
       
       // Setup auth UI FIRST (like prompt editor)
       HanuAuth.setupAuthUI();
+      
+      // Handle login success
       
       // Handle login success
       HanuAuth.onLogin(async () => {
@@ -181,10 +298,19 @@
         await loadDashboardData();
         setupPerformanceChart();
         startAutoRefresh();
+        console.log('✅ User authenticated, showing dashboard...');
+        document.getElementById('auth-section').classList.add('hidden');
+        document.getElementById('main-content').classList.remove('hidden');
+        await loadDashboardData();
+        setupPerformanceChart();
+        startAutoRefresh();
       });
+      
       
       // Parse emojis
       twemoji.parse(document.body, { folder: 'svg', ext: '.svg' });
+      
+      // Check if already authenticated (like prompt editor)
       
       // Check if already authenticated (like prompt editor)
       if (HanuAuth.isAuthenticated()) {
@@ -198,7 +324,6 @@
         }
       }
     })();
-<<<<<<< HEAD
     
     // Also ensure dashboard data loads once authentication completes
     HanuAuth.requireLogin().then(async () => {
@@ -209,8 +334,6 @@
       setupPerformanceChart();
       startAutoRefresh();
     }).catch(err => console.error('Dashboard auth load failed:', err));
-=======
->>>>>>> b65b161f
 
     // Load all dashboard data
     async function loadDashboardData() {
@@ -276,6 +399,9 @@
     // Render feeds list
     function renderFeeds() {
       const container = document.getElementById('feeds-container');
+      
+      if (feedsData.length === 0) {
+        container.innerHTML = '<div class="empty-state">No feeds configured yet. Add one above!</div>';
       
       if (feedsData.length === 0) {
         container.innerHTML = '<div class="empty-state">No feeds configured yet. Add one above!</div>';
@@ -336,6 +462,60 @@
       channelsData.forEach(channel => {
         const feedCount = feedsData.filter(f => f.channelId === channel.id).length;
         
+      let html = '<div class="list-group">';
+      feedsData.forEach(feed => {
+        const statusBadge = feed.isActive ? 
+          '<span class="badge bg-success">Active</span>' : 
+          '<span class="badge bg-warning">Inactive</span>';
+        
+        html += `
+          <div class="list-item">
+            <div class="flex-between">
+              <div>
+                <div class="item-title">${feed.title || 'Untitled Feed'}</div>
+                <div class="item-subtitle">${feed.url}</div>
+                ${feed.channelId ? `<small>→ Channel: ${feed.channelName || feed.channelId}</small>` : ''}
+                ${feed.groupName ? `<small>→ Group: ${feed.groupName}</small>` : ''}
+              </div>
+              <div class="item-actions">
+                ${statusBadge}
+                <button onclick="removeFeed('${feed.url}')" class="btn btn-sm btn-danger">🗑️</button>
+              </div>
+            </div>
+          </div>
+        `;
+      });
+      html += '</div>';
+      
+      container.innerHTML = html;
+    }
+
+    // Load channels
+    async function loadChannels() {
+      try {
+        const data = await HanuAPI.getChannels();
+        channelsData = data.channels || [];
+        renderChannels();
+      } catch (error) {
+        console.error('Failed to load channels:', error);
+        document.getElementById('channels-container').innerHTML = 
+          '<div class="error">Failed to load channels</div>';
+      }
+    }
+
+    // Render channels list
+    function renderChannels() {
+      const container = document.getElementById('channels-container');
+      
+      if (channelsData.length === 0) {
+        container.innerHTML = '<div class="empty-state">No channels configured yet. Add one above!</div>';
+        return;
+      }
+
+      let html = '<div class="list-group">';
+      channelsData.forEach(channel => {
+        const feedCount = feedsData.filter(f => f.channelId === channel.id).length;
+        
         html += `
           <div class="list-item">
             <div class="flex-between">
@@ -350,10 +530,25 @@
               </div>
             </div>
           </div>
+          <div class="list-item">
+            <div class="flex-between">
+              <div>
+                <div class="item-title">#${channel.name || 'Unknown'}</div>
+                <div class="item-subtitle">ID: ${channel.id}</div>
+                <small>${feedCount} feed(s) mapped</small>
+              </div>
+              <div class="item-actions">
+                <span class="badge bg-info">${feedCount} feeds</span>
+                <button onclick="removeChannel('${channel.id}')" class="btn btn-sm btn-danger">🗑️</button>
+              </div>
+            </div>
+          </div>
         `;
       });
       html += '</div>';
       
+      html += '</div>';
+      
       container.innerHTML = html;
     }
 
@@ -378,15 +573,44 @@
         container.innerHTML = '<div class="empty-state">No groups created yet. Create one above!</div>';
         return;
       }
+    // Load groups
+    async function loadGroups() {
+      try {
+        const data = await HanuAPI.getGroups();
+        groupsData = data.groups || [];
+        renderGroups();
+      } catch (error) {
+        console.error('Failed to load groups:', error);
+        document.getElementById('groups-container').innerHTML = 
+          '<div class="error">Failed to load groups</div>';
+      }
+    }
+
+    // Render groups list
+    function renderGroups() {
+      const container = document.getElementById('groups-container');
+      
+      if (groupsData.length === 0) {
+        container.innerHTML = '<div class="empty-state">No groups created yet. Create one above!</div>';
+        return;
+      }
 
       let html = '<div class="list-group">';
       groupsData.forEach(group => {
         const feedCount = feedsData.filter(f => f.groupName === group.name).length;
         
+      let html = '<div class="list-group">';
+      groupsData.forEach(group => {
+        const feedCount = feedsData.filter(f => f.groupName === group.name).length;
+        
         html += `
           <div class="list-item">
             <div class="flex-between">
+          <div class="list-item">
+            <div class="flex-between">
               <div>
+                <div class="item-title">📂 ${group.name}</div>
+                <small>${feedCount} feed(s) in this group</small>
                 <div class="item-title">📂 ${group.name}</div>
                 <small>${feedCount} feed(s) in this group</small>
               </div>
@@ -395,10 +619,17 @@
                 <button onclick="renameGroup('${group.name}')" class="btn btn-sm btn-outline">✏️</button>
                 <button onclick="removeGroup('${group.name}')" class="btn btn-sm btn-danger">🗑️</button>
               </div>
+              <div class="item-actions">
+                <span class="badge bg-secondary">${feedCount} feeds</span>
+                <button onclick="renameGroup('${group.name}')" class="btn btn-sm btn-outline">✏️</button>
+                <button onclick="removeGroup('${group.name}')" class="btn btn-sm btn-danger">🗑️</button>
+              </div>
             </div>
           </div>
         `;
       });
+      html += '</div>';
+      
       html += '</div>';
       
       container.innerHTML = html;
@@ -425,6 +656,27 @@
           error: '❌',
           info: '📋'
         };
+    // Load recent activity
+    async function loadRecentActivity() {
+      // Mock data for now - replace with real API when available
+      const activities = [
+        { time: new Date(Date.now() - 2 * 60 * 1000), action: 'New posts processed', details: '3 posts from CLB Dynamic HANU', type: 'success' },
+        { time: new Date(Date.now() - 15 * 60 * 1000), action: 'Bot run completed', details: 'Processed 44 feeds successfully', type: 'info' },
+        { time: new Date(Date.now() - 32 * 60 * 1000), action: 'Feed added', details: 'New RSS feed configured', type: 'success' },
+        { time: new Date(Date.now() - 67 * 60 * 1000), action: 'Channel updated', details: 'Channel name refreshed from Discord', type: 'info' },
+        { time: new Date(Date.now() - 125 * 60 * 1000), action: 'Dashboard accessed', details: 'Admin logged in', type: 'info' }
+      ];
+
+      const container = document.getElementById('activity-feed');
+      
+      let html = '<div class="activity-list">';
+      activities.forEach(activity => {
+        const iconMap = {
+          success: '✅',
+          warning: '⚠️',
+          error: '❌',
+          info: '📋'
+        };
 
         html += `
           <div class="activity-item">
@@ -433,10 +685,17 @@
               <div class="activity-title">${activity.action}</div>
               <div class="activity-details">${activity.details}</div>
               <div class="activity-time">${formatDate(activity.time)}</div>
+          <div class="activity-item">
+            <div class="activity-icon">${iconMap[activity.type]}</div>
+            <div class="activity-content">
+              <div class="activity-title">${activity.action}</div>
+              <div class="activity-details">${activity.details}</div>
+              <div class="activity-time">${formatDate(activity.time)}</div>
             </div>
           </div>
         `;
       });
+      html += '</div>';
       html += '</div>';
 
       container.innerHTML = html;
@@ -516,6 +775,82 @@
           }
         }
       });
+      twemoji.parse(container, { folder: 'svg', ext: '.svg' });
+    }
+
+    // Load health metrics
+    async function loadHealthMetrics() {
+      try {
+        const health = await HanuAPI.healthCheck();
+        
+        const container = document.getElementById('health-metrics');
+        
+        let html = '<div class="health-grid">';
+        html += `
+          <div class="health-item">
+            <div class="health-label">Worker Service</div>
+            <div class="health-status ${health.worker.status === 'healthy' ? 'success' : 'danger'}">
+              ${health.worker.status === 'healthy' ? '🟢 Healthy' : '🔴 Unhealthy'}
+            </div>
+          </div>
+          <div class="health-item">
+            <div class="health-label">Railway Service</div>
+            <div class="health-status ${health.railway.status === 'healthy' ? 'success' : 'danger'}">
+              ${health.railway.status === 'healthy' ? '🟢 Healthy' : '🔴 Unhealthy'}
+            </div>
+          </div>
+        `;
+        html += '</div>';
+        
+        container.innerHTML = html;
+        
+      } catch (error) {
+        console.error('Failed to load health metrics:', error);
+        document.getElementById('health-metrics').innerHTML = 
+          '<div class="error">Failed to load health metrics</div>';
+      }
+    }
+
+    // Setup performance chart
+    function setupPerformanceChart() {
+      const ctx = document.getElementById('performance-chart').getContext('2d');
+      
+      // Mock data - replace with real metrics when available
+      const labels = [];
+      const data = [];
+      for (let i = 6; i >= 0; i--) {
+        const date = new Date();
+        date.setDate(date.getDate() - i);
+        labels.push(date.toLocaleDateString());
+        data.push(Math.floor(Math.random() * 100) + 50); // Mock performance score
+      }
+      
+      performanceChart = new Chart(ctx, {
+        type: 'line',
+        data: {
+          labels: labels,
+          datasets: [{
+            label: 'Performance Score',
+            data: data,
+            borderColor: '#007bff',
+            backgroundColor: 'rgba(0, 123, 255, 0.1)',
+            tension: 0.4,
+            fill: true
+          }]
+        },
+        options: {
+          responsive: true,
+          scales: {
+            y: { 
+              beginAtZero: true,
+              max: 100
+            }
+          },
+          plugins: {
+            legend: { display: false }
+          }
+        }
+      });
     }
 
     // Populate test select dropdowns
@@ -533,6 +868,21 @@
       feedsData.forEach(feed => {
         feedSelect.innerHTML += `<option value="${feed.url}">${feed.title || feed.url}</option>`;
       });
+    // Populate test select dropdowns
+    function populateTestSelects() {
+      // Populate channel select
+      const channelSelect = document.getElementById('test-channel-select');
+      channelSelect.innerHTML = '<option value="">Select channel...</option>';
+      channelsData.forEach(channel => {
+        channelSelect.innerHTML += `<option value="${channel.id}">#${channel.name || channel.id}</option>`;
+      });
+
+      // Populate feed select
+      const feedSelect = document.getElementById('test-feed-select');
+      feedSelect.innerHTML = '<option value="">Select feed...</option>';
+      feedsData.forEach(feed => {
+        feedSelect.innerHTML += `<option value="${feed.url}">${feed.title || feed.url}</option>`;
+      });
     }
 
     // Action functions
@@ -545,8 +895,31 @@
       } catch (error) {
         showAlert('Failed to start bot: ' + error.message, 'danger');
       }
-    };
-
+    // Action functions
+    window.runBot = async function() {
+      try {
+        showAlert('Starting bot run...', 'info');
+        const result = await HanuAPI.runBot();
+        showAlert('Bot run started successfully! 🚀', 'success');
+        setTimeout(loadSystemOverview, 2000); // Refresh stats after 2 seconds
+      } catch (error) {
+        showAlert('Failed to start bot: ' + error.message, 'danger');
+      }
+    };
+
+    window.testPost = async function() {
+      try {
+        showAlert('Running test post...', 'info');
+        const result = await runBotTest(HanuAuth.getToken());
+        showAlert('Test post queued! Check Discord for the message. 🧪', 'success');
+      } catch (error) {
+        showAlert('Test post failed: ' + error.message, 'danger');
+      }
+    };
+
+    window.refreshStatus = async function() {
+      await loadDashboardData();
+      showAlert('Dashboard refreshed! 🔄', 'success');
     window.testPost = async function() {
       try {
         showAlert('Running test post...', 'info');
@@ -580,7 +953,26 @@
       }
     };
 
+    window.exportData = async function() {
+      try {
+        const data = await HanuAPI.exportData();
+        const blob = new Blob([JSON.stringify(data, null, 2)], { type: 'application/json' });
+        const url = URL.createObjectURL(blob);
+        const a = document.createElement('a');
+        a.href = url;
+        a.download = `hanu-export-${new Date().toISOString().slice(0, 10)}.json`;
+        document.body.appendChild(a);
+        a.click();
+        document.body.removeChild(a);
+        URL.revokeObjectURL(url);
+        showAlert('Data exported successfully! 📥', 'success');
+      } catch (error) {
+        showAlert('Export failed: ' + error.message, 'danger');
+      }
+    };
+
     window.addFeed = async function() {
+      const url = document.getElementById('new-feed-url').value.trim();
       const url = document.getElementById('new-feed-url').value.trim();
       if (!url) {
         showAlert('Please enter a feed URL', 'warning');
@@ -593,6 +985,10 @@
         await loadFeeds();
         populateTestSelects();
         showAlert('Feed added successfully! 📡', 'success');
+        document.getElementById('new-feed-url').value = '';
+        await loadFeeds();
+        populateTestSelects();
+        showAlert('Feed added successfully! 📡', 'success');
       } catch (error) {
         showAlert('Failed to add feed: ' + error.message, 'danger');
       }
@@ -600,9 +996,13 @@
 
     window.removeFeed = async function(feedUrl) {
       if (!confirm('Remove this feed?')) return;
+      if (!confirm('Remove this feed?')) return;
 
       try {
         await HanuAPI.removeFeed(feedUrl);
+        await loadFeeds();
+        populateTestSelects();
+        showAlert('Feed removed successfully! 🗑️', 'success');
         await loadFeeds();
         populateTestSelects();
         showAlert('Feed removed successfully! 🗑️', 'success');
@@ -618,16 +1018,32 @@
         return;
       }
 
+    window.addChannel = async function() {
+      const channelId = document.getElementById('new-channel-id').value.trim();
+      if (!channelId) {
+        showAlert('Please enter a channel ID', 'warning');
+        return;
+      }
+
       try {
         await HanuAPI.addChannel(channelId);
         document.getElementById('new-channel-id').value = '';
         await loadChannels();
         populateTestSelects();
         showAlert('Channel added successfully! 💬', 'success');
+        await HanuAPI.addChannel(channelId);
+        document.getElementById('new-channel-id').value = '';
+        await loadChannels();
+        populateTestSelects();
+        showAlert('Channel added successfully! 💬', 'success');
       } catch (error) {
         showAlert('Failed to add channel: ' + error.message, 'danger');
-      }
-    };
+        showAlert('Failed to add channel: ' + error.message, 'danger');
+      }
+    };
+
+    window.removeChannel = async function(channelId) {
+      if (!confirm('Remove this channel?')) return;
 
     window.removeChannel = async function(channelId) {
       if (!confirm('Remove this channel?')) return;
@@ -637,12 +1053,19 @@
         await loadChannels();
         populateTestSelects();
         showAlert('Channel removed successfully! 🗑️', 'success');
+        await HanuAPI.removeChannel(channelId);
+        await loadChannels();
+        populateTestSelects();
+        showAlert('Channel removed successfully! 🗑️', 'success');
       } catch (error) {
         showAlert('Failed to remove channel: ' + error.message, 'danger');
+        showAlert('Failed to remove channel: ' + error.message, 'danger');
       }
     };
 
     window.addGroup = async function() {
+      const groupName = document.getElementById('new-group-name').value.trim();
+      if (!groupName) {
       const groupName = document.getElementById('new-group-name').value.trim();
       if (!groupName) {
         showAlert('Please enter a group name', 'warning');
@@ -654,6 +1077,10 @@
         document.getElementById('new-group-name').value = '';
         await loadGroups();
         showAlert('Group created successfully! 📂', 'success');
+        await HanuAPI.addGroup(groupName);
+        document.getElementById('new-group-name').value = '';
+        await loadGroups();
+        showAlert('Group created successfully! 📂', 'success');
       } catch (error) {
         showAlert('Failed to create group: ' + error.message, 'danger');
       }
@@ -662,23 +1089,32 @@
     window.renameGroup = async function(oldName) {
       const newName = prompt('Enter new group name:', oldName);
       if (!newName || newName === oldName) return;
+    window.renameGroup = async function(oldName) {
+      const newName = prompt('Enter new group name:', oldName);
+      if (!newName || newName === oldName) return;
 
       try {
         await HanuAPI.renameGroup(oldName, newName);
         await loadGroups();
         showAlert('Group renamed successfully! ✏️', 'success');
+        await HanuAPI.renameGroup(oldName, newName);
+        await loadGroups();
+        showAlert('Group renamed successfully! ✏️', 'success');
       } catch (error) {
         showAlert('Failed to rename group: ' + error.message, 'danger');
       }
     };
 
     window.removeGroup = async function(groupName) {
+      if (!confirm(`Remove group "${groupName}"?`)) return;
       if (!confirm(`Remove group "${groupName}"?`)) return;
 
       try {
         await HanuAPI.removeGroup(groupName);
         await loadGroups();
         showAlert('Group removed successfully! 🗑️', 'success');
+        await loadGroups();
+        showAlert('Group removed successfully! 🗑️', 'success');
       } catch (error) {
         showAlert('Failed to remove group: ' + error.message, 'danger');
       }
@@ -687,7 +1123,12 @@
     window.testDiscordMessage = async function() {
       const channelId = document.getElementById('test-channel-select').value;
       const message = document.getElementById('test-message').value.trim();
-
+    window.testDiscordMessage = async function() {
+      const channelId = document.getElementById('test-channel-select').value;
+      const message = document.getElementById('test-message').value.trim();
+
+      if (!channelId || !message) {
+        showAlert('Please select a channel and enter a message', 'warning');
       if (!channelId || !message) {
         showAlert('Please select a channel and enter a message', 'warning');
         return;
@@ -698,7 +1139,12 @@
         document.getElementById('test-results').classList.remove('hidden');
         document.getElementById('test-results').innerHTML = `<pre>${JSON.stringify(result, null, 2)}</pre>`;
         showAlert('Test message sent successfully! 📤', 'success');
-      } catch (error) {
+        const result = await HanuAPI.testDiscord(channelId, message);
+        document.getElementById('test-results').classList.remove('hidden');
+        document.getElementById('test-results').innerHTML = `<pre>${JSON.stringify(result, null, 2)}</pre>`;
+        showAlert('Test message sent successfully! 📤', 'success');
+      } catch (error) {
+        showAlert('Failed to send test message: ' + error.message, 'danger');
         showAlert('Failed to send test message: ' + error.message, 'danger');
       }
     };
@@ -715,22 +1161,61 @@
         document.getElementById('test-results').classList.remove('hidden');
         document.getElementById('test-results').innerHTML = `<pre>${JSON.stringify(result, null, 2)}</pre>`;
         showAlert('Feed parsed successfully! 🔍', 'success');
+    window.testFeedParsing = async function() {
+      const feedUrl = document.getElementById('test-feed-select').value;
+      if (!feedUrl) {
+        showAlert('Please select a feed', 'warning');
+        return;
+      }
+
+      try {
+        const result = await HanuAPI.getTestEntries(feedUrl);
+        document.getElementById('test-results').classList.remove('hidden');
+        document.getElementById('test-results').innerHTML = `<pre>${JSON.stringify(result, null, 2)}</pre>`;
+        showAlert('Feed parsed successfully! 🔍', 'success');
       } catch (error) {
         showAlert('Failed to parse feed: ' + error.message, 'danger');
-      }
-    };
-
+        showAlert('Failed to parse feed: ' + error.message, 'danger');
+      }
+    };
+
+    window.getRandomEntry = async function() {
     window.getRandomEntry = async function() {
       try {
         const result = await HanuAPI.getRandomEntry();
         document.getElementById('test-results').classList.remove('hidden');
         document.getElementById('test-results').innerHTML = `<pre>${JSON.stringify(result, null, 2)}</pre>`;
         showAlert('Random entry retrieved! 🎲', 'success');
+        const result = await HanuAPI.getRandomEntry();
+        document.getElementById('test-results').classList.remove('hidden');
+        document.getElementById('test-results').innerHTML = `<pre>${JSON.stringify(result, null, 2)}</pre>`;
+        showAlert('Random entry retrieved! 🎲', 'success');
       } catch (error) {
         showAlert('Failed to get random entry: ' + error.message, 'danger');
-      }
-    };
-
+        showAlert('Failed to get random entry: ' + error.message, 'danger');
+      }
+    };
+
+    // Auto-refresh every 2 minutes
+    function startAutoRefresh() {
+      if (refreshInterval) clearInterval(refreshInterval);
+      
+      refreshInterval = setInterval(async () => {
+        await loadSystemOverview();
+        console.log('🔄 Auto-refreshed dashboard');
+      }, 2 * 60 * 1000);
+    }
+
+    // Helper functions
+    function formatDate(date) {
+      const now = new Date();
+      const diffMinutes = Math.floor((now - date) / (1000 * 60));
+      
+      if (diffMinutes < 1) return 'Just now';
+      if (diffMinutes < 60) return `${diffMinutes}m ago`;
+      if (diffMinutes < 1440) return `${Math.floor(diffMinutes / 60)}h ago`;
+      return date.toLocaleDateString();
+    }
     // Auto-refresh every 2 minutes
     function startAutoRefresh() {
       if (refreshInterval) clearInterval(refreshInterval);
@@ -763,7 +1248,9 @@
       alertDiv.style.minWidth = '300px';
       alertDiv.textContent = message;
       
+      
       document.body.appendChild(alertDiv);
+      
       
       setTimeout(() => {
         alertDiv.remove();
@@ -775,6 +1262,9 @@
       if (refreshInterval) clearInterval(refreshInterval);
       if (performanceChart) performanceChart.destroy();
     });
+      if (refreshInterval) clearInterval(refreshInterval);
+      if (performanceChart) performanceChart.destroy();
+    });
   </script>
 </body>
-</html>+</html>
