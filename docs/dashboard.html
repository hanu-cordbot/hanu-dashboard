<!doctype html>
<html lang="en">
<head>
  <meta charset="utf-8">
<<<<<<< HEAD
  <title>HANU Dashboard</title>
  <link href="shared/common.css" rel="stylesheet">


  <script src="https://cdn.jsdelivr.net/npm/chart.js"></script>
  <script src="https://cdn.jsdelivr.net/npm/twemoji@14.0.2/dist/twemoji.min.js"></script>
=======
  <title>HANU Feed Dashboard</title>
  <link href="shared/common.css" rel="stylesheet">
  <script type="module" src="shared/auth-boot.js"></script>
  <script src="https://cdn.jsdelivr.net/npm/twemoji@14.0.2/dist/twemoji.min.js"></script>
  <script src="https://cdn.jsdelivr.net/npm/sortablejs@1.15.0/Sortable.min.js"></script>
>>>>>>> 4abb681f
</head>
<body>
  <div class="container">
    <!-- Navigation -->
    <div class="nav">
      <a href="index.html">🏠 Home</a>
      <a href="dashboard.html" class="active">🤖 Dashboard</a>
      <a href="prompt-editor.html">✏️ Prompt Editor</a>
      <a href="stats.html">📊 Statistics</a>
      <a href="analytics.html">📈 Analytics</a>
    </div>

    <!-- Header -->
    <div class="header">
<<<<<<< HEAD
      <h1>🤖 HANU Bot Dashboard</h1>
      <p>Control and monitor your Discord RSS bot</p>
=======
      <h1>🤖 Feed Management Dashboard</h1>
      <p>Manage RSS feeds and Discord channel mappings for HANU University</p>
>>>>>>> 4abb681f
    </div>

    <!-- Authentication -->
    <div class="auth-section" id="auth-section">
      <h3>🔐 Authentication Required</h3>
      <p>Please enter your authentication token to continue:</p>
      <input type="password" id="auth-token" placeholder="Enter AUTH_TOKEN">
      <button id="login-button">Login</button>
      <div id="auth-status" style="margin-top: 10px;"></div>
    </div>

    <!-- Main Content -->
    <div id="main-content" class="hidden">
<<<<<<< HEAD
      <!-- Quick Actions -->
      <div class="section">
        <h2>⚡ Quick Actions</h2>
        <div class="flex gap-15">
          <button onclick="runBot()" class="btn btn-primary">🚀 Run Bot Now</button>
          <button onclick="testPost()" class="btn btn-success">🧪 Test Post</button>
          <button onclick="refreshStatus()" class="btn btn-secondary">🔄 Refresh Status</button>
          <button onclick="exportData()" class="btn btn-outline">📥 Export Data</button>
=======
      <!-- System Status -->
      <div class="status-grid">
        <div class="status-card">
          <strong>🤖 Bot Status</strong>
          <div class="status-value" id="bot-status">Loading...</div>
        </div>
        <div class="status-card">
          <strong>📡 Active Feeds</strong>
          <div class="status-value" id="feed-count">0</div>
>>>>>>> 4abb681f
        </div>
      </div>

      <!-- System Overview -->
      <div class="section">
        <h2>📊 System Overview</h2>
        <div class="stats-grid">
          <div class="stat-card">
            <div class="stat-value" id="total-feeds">0</div>
            <div class="stat-label">📡 Total Feeds</div>
          </div>
          <div class="stat-card">
            <div class="stat-value" id="active-channels">0</div>
            <div class="stat-label">💬 Active Channels</div>
          </div>
          <div class="stat-card">
            <div class="stat-value" id="posts-today">0</div>
            <div class="stat-label">📝 Posts Today</div>
          </div>
          <div class="stat-card">
            <div class="stat-value" id="bot-status">Offline</div>
            <div class="stat-label">🤖 Bot Status</div>
          </div>
        </div>
      </div>

<<<<<<< HEAD
      <!-- Feed Management -->
      <div class="section">
        <h2>📡 Feed Management</h2>
        <div class="controls mb-15">
          <input type="url" id="new-feed-url" placeholder="Enter RSS feed URL" style="flex: 1; margin-right: 10px;">
=======
      <!-- Real-time System Stats -->
      <div class="status-grid" id="realtime-stats" style="margin-top: 20px; background: #f8f9fa; border-radius: 8px; padding: 15px;">
        <div class="status-card">
          <strong>💾 Memory Usage</strong>
          <div class="status-value" id="memory-usage">--</div>
        </div>
        <div class="status-card">
          <strong>⚡ CPU Usage</strong>
          <div class="status-value" id="cpu-usage">--</div>
        </div>
        <div class="status-card">
          <strong>📈 Activity Rate</strong>
          <div class="status-value" id="activity-rate">--</div>
        </div>
        <div class="status-card">
          <strong>🎯 Health Score</strong>
          <div class="status-value" id="health-score">--</div>
        </div>
      </div>

      <!-- Quick Add Forms -->
      <div class="form-row">
        <div class="form-group">
          <input type="text" id="new-feed-url" placeholder="RSS feed URL">
>>>>>>> 4abb681f
          <button onclick="addFeed()" class="btn btn-primary">➕ Add Feed</button>
        </div>
        
        <div id="feeds-container">
          <div class="loading">Loading feeds...</div>
        </div>
      </div>

<<<<<<< HEAD
      <!-- Channel Management -->
      <div class="section">
        <h2>💬 Channel Management</h2>
        <div class="controls mb-15">
          <input type="text" id="new-channel-id" placeholder="Enter Discord Channel ID" style="flex: 1; margin-right: 10px;">
          <button onclick="addChannel()" class="btn btn-primary">➕ Add Channel</button>
        </div>
        
        <div id="channels-container">
          <div class="loading">Loading channels...</div>
=======
      <!-- View Controls -->
      <div class="controls">
        <label>View:</label>
        <div class="btn-group">
          <button class="btn btn-outline active" onclick="setView('flat')" id="view-flat">📄 Flat</button>
          <button class="btn btn-outline" onclick="setView('grouped')" id="view-grouped">📁 Grouped</button>
        </div>

        <label>Sort:</label>
        <div class="btn-group">
          <button class="btn btn-outline active" onclick="setSort('name')" id="sort-name">Name</button>
          <button class="btn btn-outline" onclick="setSort('date')" id="sort-date">Date</button>
          <button class="btn btn-outline" onclick="setSort('channel')" id="sort-channel">Channel</button>
          <button class="btn btn-outline" onclick="setSort('group')" id="sort-group">Group</button>
        </div>

        <label>Filter:</label>
        <div class="btn-group">
          <button class="btn btn-outline active" onclick="setFilter('all')" id="filter-all">All</button>
          <button class="btn btn-outline" onclick="setFilter('active')" id="filter-active">Active</button>
          <button class="btn btn-outline" onclick="setFilter('inactive')" id="filter-inactive">Inactive</button>
        </div>
      </div>

      <!-- Feeds Section -->
      <div class="section">
        <h2>📋 RSS Feeds</h2>
        <div id="feeds-container">
          <div class="loading">Loading feeds...</div>
>>>>>>> 4abb681f
        </div>
      </div>

      <!-- Group Management -->
      <div class="section">
<<<<<<< HEAD
        <h2>📂 Group Management</h2>
        <div class="controls mb-15">
          <input type="text" id="new-group-name" placeholder="Enter group name" style="flex: 1; margin-right: 10px;">
          <button onclick="addGroup()" class="btn btn-primary">➕ Create Group</button>
        </div>
        
        <div id="groups-container">
          <div class="loading">Loading groups...</div>
        </div>
      </div>

      <!-- Test Panel -->
      <div class="section">
        <h2>🧪 Testing Panel</h2>
        <div class="grid-2">
          <div class="card">
            <div class="card-header">
              <h3>Test Discord Connection</h3>
            </div>
            <div class="card-body">
              <select id="test-channel-select" class="mb-10">
                <option value="">Select channel...</option>
              </select>
              <textarea id="test-message" placeholder="Enter test message" rows="3" class="mb-10"></textarea>
              <button onclick="testDiscordMessage()" class="btn btn-success">📤 Send Test Message</button>
            </div>
          </div>
          
          <div class="card">
            <div class="card-header">
              <h3>Test Feed Parsing</h3>
            </div>
            <div class="card-body">
              <select id="test-feed-select" class="mb-10">
                <option value="">Select feed...</option>
              </select>
              <button onclick="testFeedParsing()" class="btn btn-info">🔍 Parse Feed</button>
              <button onclick="getRandomEntry()" class="btn btn-secondary">🎲 Random Entry</button>
            </div>
          </div>
        </div>
        
        <div id="test-results" class="code-output hidden mt-15">
          <div class="loading">Running test...</div>
        </div>
      </div>

      <!-- Recent Activity -->
      <div class="section">
        <h2>📋 Recent Activity</h2>
        <div id="activity-feed">
          <div class="loading">Loading recent activity...</div>
        </div>
      </div>

      <!-- System Health -->
      <div class="section">
        <h2>🏥 System Health</h2>
        <div class="grid-2">
          <div class="card">
            <div class="card-header">
              <h3>Health Metrics</h3>
            </div>
            <div id="health-metrics">
              <div class="loading">Loading health metrics...</div>
            </div>
          </div>
          
          <div class="card">
            <div class="card-header">
              <h3>Performance Chart</h3>
            </div>
            <canvas id="performance-chart" width="400" height="200"></canvas>
          </div>
        </div>
=======
        <h2>💬 Discord Channels</h2>
        <div class="form-group mb-15">
          <input type="text" id="new-channel-id" placeholder="Discord Channel ID (e.g., 1393802593704083486)">
          <button onclick="addChannel()" class="btn btn-primary">➕ Add Channel</button>
          <small style="display: block; margin-top: 5px; color: #6c757d;">
            💡 Channel names will be fetched instantly from Discord
          </small>
        </div>

        <div id="channels-list">
          <div class="loading">Loading channels...</div>
        </div>
      </div>

            <!-- Bot Controls -->
      <div class="section">
        <h2>🎮 Bot Controls</h2>
        <div class="flex gap-15">
          <button onclick="runBot()" class="btn btn-success" id="run-bot-btn">🚀 Run Bot Now</button>
          <button onclick="clearCache()" class="btn btn-secondary">🗑️ Clear Cache</button>
          <button onclick="refreshData()" class="btn btn-secondary">🔄 Refresh Data</button>
          <button onclick="exportData()" class="btn btn-outline">📥 Export Data</button>
        </div>

        <div id="job-output" class="code-output hidden mt-15"></div>
      </div>

      <!-- ADD THIS ENTIRE SECTION HERE: -->
      <div class="section">
        <h2>🧪 Test Controls</h2>
        <div class="form-group mb-15">
          <select id="test-feed-select" style="width: 300px; margin-right: 10px;">
            <option value="">Select feed to test...</option>
          </select>
          <label style="margin-right: 15px;">
            <input type="checkbox" id="skip-filters" checked> Skip age/seen filters
          </label>
          <div class="flex gap-15">
          <button onclick="wakeBotService()" class="btn btn-info" id="wake-bot-btn">⏰ Wake Bot</button>
          <button onclick="triggerTestPost()" class="btn btn-warning" id="test-post-btn">🧪 Test Post</button>
        </div>
        <div id="test-output" class="code-output hidden mt-15"></div>
      </div>

  <!-- Group Rename Modal -->
  <div id="rename-group-modal" style="display: none; position: fixed; top: 0; left: 0; width: 100%; height: 100%; background: rgba(0,0,0,0.5); z-index: 10000;">
    <div style="position: absolute; top: 50%; left: 50%; transform: translate(-50%, -50%); background: white; padding: 30px; border-radius: 8px; min-width: 400px;">
      <h3>📝 Rename Group</h3>
      <p>Current name: <strong id="current-group-name"></strong></p>
      <input type="text" id="new-group-name-input" placeholder="Enter new group name" style="width: 100%; padding: 10px; margin: 10px 0; border: 1px solid #ddd; border-radius: 4px;">
      <div style="text-align: right; margin-top: 20px;">
        <button onclick="cancelRenameGroup()" class="btn btn-secondary">Cancel</button>
        <button onclick="confirmRenameGroup()" class="btn btn-primary">Rename</button>
>>>>>>> 4abb681f
      </div>
    </div>
  </div>

  <!-- Scripts -->
  <script type="module">
    import HanuAuth from './shared/auth.js';
<<<<<<< HEAD
    import HanuAPI, { runBotTest } from './shared/api.js';

    let feedsData = [];
    let channelsData = [];
    let groupsData = [];
    let performanceChart = null;
    let refreshInterval = null;

    // Initialize - EXACTLY like prompt editor does it
    document.addEventListener('DOMContentLoaded', async () => {
      console.log('🚀 Dashboard initializing...');
      
      // Setup auth UI FIRST (like prompt editor)
      HanuAuth.setupAuthUI();
      
      // Handle login success
      HanuAuth.onLogin(async () => {
        console.log('✅ User authenticated, loading dashboard...');
        await loadDashboardData();
        setupPerformanceChart();
        startAutoRefresh();
      });
      
      // Parse emojis
      twemoji.parse(document.body, { folder: 'svg', ext: '.svg' });
      
      // Check if already authenticated (like prompt editor)
      if (HanuAuth.isAuthenticated()) {
        const isValid = await HanuAuth.testAuth();
        if (isValid) {
          document.getElementById('auth-section').classList.add('hidden');
          document.getElementById('main-content').classList.remove('hidden');
          await loadDashboardData();
          setupPerformanceChart();
          startAutoRefresh();
        }
      }
    });

    // Load all dashboard data
    async function loadDashboardData() {
      try {
        console.log('📊 Loading dashboard data...');
        
        await Promise.all([
          loadSystemOverview(),
          loadFeeds(),
          loadChannels(),
          loadGroups(),
          loadRecentActivity(),
          loadHealthMetrics()
        ]);
        
        populateTestSelects();
        console.log('✅ Dashboard data loaded');
      } catch (error) {
        console.error('Failed to load dashboard data:', error);
        showAlert('Failed to load dashboard data: ' + error.message, 'danger');
      }
    }

    // Load system overview stats
    async function loadSystemOverview() {
      try {
        const [statusData, statsData] = await Promise.all([
          HanuAPI.getSystemStatus(),
          HanuAPI.getSystemStats()
        ]);

        document.getElementById('total-feeds').textContent = statsData.feedCount || 0;
        document.getElementById('active-channels').textContent = statsData.activeFeedCount || 0;
        document.getElementById('posts-today').textContent = statusData.seenCount || 0;
        document.getElementById('bot-status').textContent = statusData.workerStatus || 'Unknown';

        // Color code bot status
        const statusElement = document.getElementById('bot-status');
        const status = statusData.workerStatus || 'Unknown';
        statusElement.className = status === 'Running' ? 'stat-value success' : 'stat-value warning';

      } catch (error) {
        console.error('Failed to load system overview:', error);
      }
    }

    // Load feeds
    async function loadFeeds() {
      try {
        const data = await HanuAPI.getFeeds();
        feedsData = data.feeds || [];
        renderFeeds();
      } catch (error) {
        console.error('Failed to load feeds:', error);
        document.getElementById('feeds-container').innerHTML = 
          '<div class="error">Failed to load feeds</div>';
      }
    }

    // Render feeds list
    function renderFeeds() {
      const container = document.getElementById('feeds-container');
      
      if (feedsData.length === 0) {
        container.innerHTML = '<div class="empty-state">No feeds configured yet. Add one above!</div>';
        return;
      }

      let html = '<div class="list-group">';
      feedsData.forEach(feed => {
        const statusBadge = feed.isActive ? 
          '<span class="badge bg-success">Active</span>' : 
          '<span class="badge bg-warning">Inactive</span>';
        
        html += `
          <div class="list-item">
            <div class="flex-between">
              <div>
                <div class="item-title">${feed.title || 'Untitled Feed'}</div>
                <div class="item-subtitle">${feed.url}</div>
                ${feed.channelId ? `<small>→ Channel: ${feed.channelName || feed.channelId}</small>` : ''}
                ${feed.groupName ? `<small>→ Group: ${feed.groupName}</small>` : ''}
              </div>
              <div class="item-actions">
                ${statusBadge}
                <button onclick="removeFeed('${feed.url}')" class="btn btn-sm btn-danger">🗑️</button>
              </div>
            </div>
          </div>
        `;
      });
      html += '</div>';
      
      container.innerHTML = html;
    }

    // Load channels
    async function loadChannels() {
      try {
        const data = await HanuAPI.getChannels();
        channelsData = data.channels || [];
        renderChannels();
      } catch (error) {
        console.error('Failed to load channels:', error);
        document.getElementById('channels-container').innerHTML = 
          '<div class="error">Failed to load channels</div>';
      }
=======
    import HanuAPI from './shared/api.js';
    import Analytics from './shared/analytics.js';

    // Dashboard state
    let feeds = [];
    let channels = [];
    let groups = {};
    let feedMappings = {};
    let currentView = 'flat';
    let currentSort = 'name';
    let currentFilter = 'all';
    let feedMetadata = {};
    let statsInterval = null;
    let currentRenameGroup = null;

    // Initialize
    document.addEventListener('DOMContentLoaded', async () => {
      console.log('🚀 Dashboard initializing...');

      // Setup authentication UI FIRST
      HanuAuth.setupAuthUI();
      console.log('🔐 Auth UI setup complete');

      // Setup authentication callback
      HanuAuth.onLogin(async () => {
        console.log('✅ User authenticated, loading dashboard...');
        await loadAllData();
        startStatsUpdates();
      });

      // Parse emojis
      twemoji.parse(document.body, { folder: 'svg', ext: '.svg' });

      // Auto-load if already authenticated
      if (HanuAuth.isAuthenticated()) {
        console.log('🔍 Testing existing authentication...');
        const isValid = await HanuAuth.testAuth();
        if (isValid) {
          console.log('✅ Auto-login successful');
          document.getElementById('auth-section').classList.add('hidden');
          document.getElementById('main-content').classList.remove('hidden');
          await loadAllData();
          startStatsUpdates();
        } else {
          console.log('❌ Existing auth invalid, clearing...');
          HanuAuth.clearToken();
        }
      }
    });

    // Start real-time stats updates
    function startStatsUpdates() {
      if (statsInterval) clearInterval(statsInterval);

      // Update immediately
      updateRealTimeStats();

      // Then update every 30 seconds
      statsInterval = setInterval(updateRealTimeStats, 30000);
    }

    // Update real-time statistics
    async function updateRealTimeStats() {
      try {
        const stats = await HanuAPI.getSystemStats();

        document.getElementById('memory-usage').textContent = `${stats.memory || 0} KB`;
        document.getElementById('cpu-usage').textContent = `${stats.cpu || 0}%`;
        document.getElementById('activity-rate').textContent = `${stats.activityRate || 0}%`;
        document.getElementById('health-score').textContent = `${stats.healthScore || 0}/100`;

        // Update basic status cards too
        document.getElementById('feed-count').textContent = `${stats.activeFeedCount || 0}/${stats.feedCount || 0}`;

        console.log('📊 Stats updated');

      } catch (error) {
        console.error('Failed to update real-time stats:', error);
        // Show placeholder values on error
        document.getElementById('memory-usage').textContent = 'Error';
        document.getElementById('cpu-usage').textContent = 'Error';
        document.getElementById('activity-rate').textContent = 'Error';
        document.getElementById('health-score').textContent = 'Error';
      }
    }

    // Load all dashboard data
    async function loadAllData() {
      try {
        console.log('📊 Loading all dashboard data...');

        const [feedsData, channelsData, statusData] = await Promise.all([
          HanuAPI.getFeeds(),
          HanuAPI.getChannels(),
          HanuAPI.getSystemStatus()
        ]);

        feeds = feedsData.feeds || [];
        channels = channelsData.channels || [];
        groups = feedsData.groups || {};
        feedMappings = feedsData.mappings || {};
        feedMetadata = feedsData.metadata || {};

        console.log(`📊 Loaded: ${feeds.length} feeds, ${channels.length} channels`);

        updateStatusCards(statusData);
        renderFeeds();
        renderChannels();
        populateTestFeedDropdown();

      } catch (error) {
        console.error('Failed to load dashboard data:', error);
        showAlert('Failed to load data: ' + error.message, 'danger');
      }
    }

    // Update status cards
    function updateStatusCards(statusData) {
      document.getElementById('bot-status').textContent = statusData.workerStatus || 'Unknown';
      document.getElementById('seen-count').textContent = statusData.seenCount || 0;
    }

    // Render feeds based on current view/sort/filter
    function renderFeeds() {
      const container = document.getElementById('feeds-container');

      if (feeds.length === 0) {
        container.innerHTML = '<div class="loading">No feeds configured</div>';
        return;
      }

      // Apply filters
      let filteredFeeds = feeds.filter(feed => {
        if (currentFilter === 'all') return true;
        if (currentFilter === 'active') return isActiveFeed(feed);
        if (currentFilter === 'inactive') return !isActiveFeed(feed);
        return true;
      });

      // Apply sorting
      filteredFeeds.sort((a, b) => {
        switch (currentSort) {
          case 'name':
            return (getTitle(a) || '').localeCompare(getTitle(b) || '');
          case 'date':
            return new Date(getLastPost(b) || 0) - new Date(getLastPost(a) || 0);
          case 'channel':
            return getChannelName(a).localeCompare(getChannelName(b));
          case 'group':
            return (getGroup(a) || '').localeCompare(getGroup(b) || '');
          default:
            return 0;
        }
      });

      if (currentView === 'grouped') {
        renderGroupedFeeds(filteredFeeds);
      } else {
        renderFlatFeeds(filteredFeeds);
      }

      twemoji.parse(container, { folder: 'svg', ext: '.svg' });
    }

    // Render flat feed list
    function renderFlatFeeds(feedList) {
      const container = document.getElementById('feeds-container');

      let html = `
        <table class="feeds-table">
          <thead>
            <tr>
              <th>📋 Name</th>
              <th>📅 Last Post</th>
              <th>💬 Channel</th>
              <th>📁 Group</th>
              <th>🔗 Link</th>
              <th>⚙️ Actions</th>
            </tr>
          </thead>
          <tbody>
      `;

      feedList.forEach(feed => {
        const title = getTitle(feed);
        const lastPost = formatDate(getLastPost(feed));
        const channelName = getChannelName(feed);
        const groupName = getGroup(feed) || 'None';
        const pageUrl = getPageUrl(feed);
        const isActive = isActiveFeed(feed);

        html += `
          <tr class="${isActive ? '' : 'text-muted'}">
            <td>
              <div class="feed-title">${title}</div>
              <small class="text-muted">${feed.url.substring(0, 60)}...</small>
            </td>
            <td>
              <span class="badge ${isActive ? 'bg-success' : 'bg-secondary'}">${isActive ? '🟢' : '🔴'}</span>
              ${lastPost}
            </td>
            <td>
              <select onchange="updateFeedChannel('${feed.url}', this.value)" style="font-size: 12px;">
                <option value="">No Channel</option>
                ${channels.map(ch => {
                  const displayName = getChannelDisplayName(ch);
                  return `<option value="${ch.id}" ${feedMappings[feed.url] == ch.id ? 'selected' : ''}>${displayName}</option>`;
                }).join('')}
              </select>
            </td>
            <td>
              <select onchange="updateFeedGroup('${feed.url}', this.value)" style="font-size: 12px;">
                <option value="">No Group</option>
                ${Object.keys(groups).map(g => 
                  `<option value="${g}" ${getGroup(feed) === g ? 'selected' : ''}>${g}</option>`
                ).join('')}
              </select>
            </td>
            <td>
              <a href="${pageUrl}" target="_blank" class="btn btn-outline" style="font-size: 12px;">🔗 Visit</a>
            </td>
            <td>
              <button onclick="removeFeed('${feed.url}')" class="btn btn-danger" style="font-size: 12px;">🗑️</button>
            </td>
          </tr>
        `;
      });

      html += '</tbody></table>';
      container.innerHTML = html;
    }

    // Render grouped feed list with group management
    function renderGroupedFeeds(feedList) {
      const container = document.getElementById('feeds-container');

      // Group feeds by their assigned groups
      const groupedFeeds = {};
      feedList.forEach(feed => {
        const group = getGroup(feed) || 'Ungrouped';
        if (!groupedFeeds[group]) groupedFeeds[group] = [];
        groupedFeeds[group].push(feed);
      });

      // Add empty groups that exist but have no feeds
      Object.keys(groups).forEach(groupName => {
        if (!groupedFeeds[groupName]) {
          groupedFeeds[groupName] = [];
        }
      });

      let html = '';
      Object.entries(groupedFeeds).forEach(([groupName, groupFeeds]) => {
        const isEmpty = groupFeeds.length === 0;

        html += `
          <div class="card mb-20">
            <div class="card-header flex-between">
              <div class="card-title">📁 ${groupName} (${groupFeeds.length})</div>
              <div>
                <button onclick="toggleGroup('${groupName}')" class="btn btn-outline">👁️ Toggle</button>
                ${groupName !== 'Ungrouped' ? `
                  <button onclick="renameGroup('${groupName}')" class="btn btn-secondary">✏️ Rename</button>
                  <button onclick="removeGroup('${groupName}')" class="btn btn-danger">🗑️</button>
                ` : ''}
              </div>
            </div>
            <div class="group-feeds" id="group-${groupName}">
              ${isEmpty ? 
                '<div style="padding: 20px; text-align: center; color: #666; font-style: italic;">📭 No feeds in this group yet</div>' : 
                `<table class="feeds-table">
                  <thead>
                    <tr>
                      <th>Name</th>
                      <th>Last Post</th>
                      <th>Channel</th>
                      <th>Actions</th>
                    </tr>
                  </thead>
                  <tbody>
                    ${groupFeeds.map(feed => `
                      <tr>
                        <td>${getTitle(feed)}</td>
                        <td>${formatDate(getLastPost(feed))}</td>
                        <td>${getChannelName(feed)}</td>
                        <td>
                          <button onclick="removeFeed('${feed.url}')" class="btn btn-danger" style="font-size: 12px;">🗑️</button>
                        </td>
                      </tr>
                    `).join('')}
                  </tbody>
                </table>`
              }
            </div>
          </div>
        `;
      });

      container.innerHTML = html;
>>>>>>> 4abb681f
    }

    // Render channels list
    function renderChannels() {
<<<<<<< HEAD
      const container = document.getElementById('channels-container');
      
      if (channelsData.length === 0) {
        container.innerHTML = '<div class="empty-state">No channels configured yet. Add one above!</div>';
        return;
      }

      let html = '<div class="list-group">';
      channelsData.forEach(channel => {
        const feedCount = feedsData.filter(f => f.channelId === channel.id).length;
        
        html += `
          <div class="list-item">
            <div class="flex-between">
              <div>
                <div class="item-title">#${channel.name || 'Unknown'}</div>
                <div class="item-subtitle">ID: ${channel.id}</div>
                <small>${feedCount} feed(s) mapped</small>
              </div>
              <div class="item-actions">
                <span class="badge bg-info">${feedCount} feeds</span>
                <button onclick="removeChannel('${channel.id}')" class="btn btn-sm btn-danger">🗑️</button>
              </div>
=======
      const container = document.getElementById('channels-list');

      if (channels.length === 0) {
        container.innerHTML = '<div class="loading">No channels configured</div>';
        return;
      }

      let html = '';
      channels.forEach(channel => {
        const feedCount = Object.values(feedMappings).filter(id => id == channel.id).length;
        const displayName = getChannelDisplayName(channel);

        html += `
          <div class="card mb-10">
            <div class="flex-between">
              <div>
                <strong>${displayName}</strong>
                <small class="text-muted">ID: ${channel.id}</small>
                <span class="badge bg-info">${feedCount} feeds</span>
              </div>
              <button onclick="removeChannel('${channel.id}')" class="btn btn-danger">🗑️ Remove</button>
>>>>>>> 4abb681f
            </div>
          </div>
        `;
      });
<<<<<<< HEAD
      html += '</div>';
      
      container.innerHTML = html;
    }

    // Load groups
    async function loadGroups() {
      try {
        const data = await HanuAPI.getGroups();
        groupsData = data.groups || [];
        renderGroups();
      } catch (error) {
        console.error('Failed to load groups:', error);
        document.getElementById('groups-container').innerHTML = 
          '<div class="error">Failed to load groups</div>';
=======

      container.innerHTML = html;
    }

    // Helper functions
    function getTitle(feed) {
      return feedMetadata[feed.url]?.title || feed.title || 'Unknown Feed';
    }

    function getLastPost(feed) {
      return feedMetadata[feed.url]?.last_post || feed.lastPost || null;
    }

    function getPageUrl(feed) {
      return feedMetadata[feed.url]?.page_url || feed.pageUrl || feed.url;
    }

    function getGroup(feed) {
      for (const [groupName, feedList] of Object.entries(groups)) {
        if (Array.isArray(feedList) && feedList.includes(feed.url)) {
          return groupName;
        }
      }
      return null;
    }

    function getChannelName(feed) {
      const channelId = feedMappings[feed.url];
      if (!channelId) return 'None';
      const channel = channels.find(ch => ch.id == channelId);
      return channel ? getChannelDisplayName(channel) : 'Unknown';
    }

    function getChannelDisplayName(channel) {
      const emoji = channel.type === 'forum' ? '💬' : (channel.type === 'voice' ? '🔊' : '📝');
      const name = channel.name || `Channel-${channel.id.toString().slice(-4)}`;
      return `${emoji} ${name}`;
    }

    function isActiveFeed(feed) {
      const channelId = feedMappings[feed.url];
      const hasMappedChannel = !!channelId;

      const lastPost = getLastPost(feed);
      const hasRecentPost = lastPost && (Date.now() - new Date(lastPost)) <= (14 * 24 * 60 * 60 * 1000);

      return hasMappedChannel || hasRecentPost;
    }

    function formatDate(dateStr) {
      if (!dateStr) return 'Never';
      const date = new Date(dateStr);
      const now = new Date();
      const diffHours = Math.floor((now - date) / (1000 * 60 * 60));

      if (diffHours < 24) {
        return diffHours < 1 ? 'Just now' : `${diffHours}h ago`;
      } else {
        const diffDays = Math.floor(diffHours / 24);
        return `${diffDays}d ago`;
      }
    }

    // View/Sort/Filter controls
    window.setView = function(view) {
      currentView = view;
      document.getElementById('view-flat').classList.toggle('active', view === 'flat');
      document.getElementById('view-grouped').classList.toggle('active', view === 'grouped');
      renderFeeds();
    };

    window.setSort = function(sort) {
      currentSort = sort;
      document.querySelectorAll('[id^="sort-"]').forEach(btn => {
        btn.classList.remove('active');
      });
      document.getElementById(`sort-${sort}`).classList.add('active');
      renderFeeds();
    };

    window.setFilter = function(filter) {
      currentFilter = filter;
      document.querySelectorAll('[id^="filter-"]').forEach(btn => {
        btn.classList.remove('active');
      });
      document.getElementById(`filter-${filter}`).classList.add('active');
      renderFeeds();
    };

    // FIXED: Single addFeed function with analytics
    window.addFeed = async function() {
      const input = document.getElementById('new-feed-url');
      const url = input.value.trim();

      if (!url) {
        Analytics.trackDashboardAction('add_feed_failed', { reason: 'empty_url' });
        showAlert('Please enter a feed URL', 'warning');
        return;
      }

      Analytics.trackDashboardAction('add_feed_attempt');
      const startTime = Date.now();

      try {
        await HanuAPI.addFeed(url);

        Analytics.trackAPICall('/api/feeds', Date.now() - startTime, true);
        Analytics.trackDashboardAction('add_feed_success', { url: url.includes('facebook') ? 'facebook' : 'other' });

        input.value = '';
        await loadAllData();
        showAlert('Feed added successfully! 🎉', 'success');
      } catch (error) {
        Analytics.trackAPICall('/api/feeds', Date.now() - startTime, false);
        Analytics.trackDashboardAction('add_feed_failed', { reason: 'api_error' });
        Analytics.trackError(error, 'add_feed');
        showAlert('Failed to add feed: ' + error.message, 'danger');
      }
    };

    window.removeFeed = async function(feedUrl) {
      if (!confirm('Are you sure you want to remove this feed?')) return;

      try {
        await HanuAPI.removeFeed(feedUrl);
        await loadAllData();
        showAlert('Feed removed successfully', 'success');
      } catch (error) {
        showAlert('Failed to remove feed: ' + error.message, 'danger');
      }
    };

    window.updateFeedChannel = async function(feedUrl, channelId) {
      try {
        await HanuAPI.updateFeedMapping(feedUrl, channelId);
        feedMappings[feedUrl] = channelId;
        showAlert('Channel mapping updated! ✅', 'success');
      } catch (error) {
        showAlert('Failed to update mapping: ' + error.message, 'danger');
      }
    };

    window.updateFeedGroup = async function(feedUrl, groupName) {
      try {
        await HanuAPI.updateFeedGroup(feedUrl, groupName);
        await loadAllData();
        showAlert('Group updated! ✅', 'success');
      } catch (error) {
        showAlert('Failed to update group: ' + error.message, 'danger');
      }
    };

    // Group management
    window.addGroup = async function() {
      const input = document.getElementById('new-group-name');
      const name = input.value.trim();

      if (!name) {
        showAlert('Please enter a group name', 'warning');
        return;
      }

      try {
        await HanuAPI.addGroup(name);
        input.value = '';
        await loadAllData();
        showAlert('Group created successfully! 📁', 'success');
      } catch (error) {
        showAlert('Failed to create group: ' + error.message, 'danger');
      }
    };

    window.renameGroup = function(groupName) {
      currentRenameGroup = groupName;
      document.getElementById('current-group-name').textContent = groupName;
      document.getElementById('new-group-name-input').value = groupName;
      document.getElementById('rename-group-modal').style.display = 'block';
      document.getElementById('new-group-name-input').focus();
    };

    window.cancelRenameGroup = function() {
      document.getElementById('rename-group-modal').style.display = 'none';
      currentRenameGroup = null;
    };

    window.confirmRenameGroup = async function() {
      const newName = document.getElementById('new-group-name-input').value.trim();

      if (!newName) {
        showAlert('Please enter a new group name', 'warning');
        return;
      }

      if (newName === currentRenameGroup) {
        cancelRenameGroup();
        return;
      }

      try {
        await HanuAPI.renameGroup(currentRenameGroup, newName);
        await loadAllData();
        showAlert(`Group renamed from "${currentRenameGroup}" to "${newName}"! ✏️`, 'success');
        cancelRenameGroup();
      } catch (error) {
        showAlert('Failed to rename group: ' + error.message, 'danger');
      }
    };

    window.removeGroup = async function(groupName) {
      if (!confirm(`Remove group "${groupName}"? Feeds will become ungrouped.`)) return;

      try {
        await HanuAPI.removeGroup(groupName);
        await loadAllData();
        showAlert('Group removed successfully', 'success');
      } catch (error) {
        console.error('Group removal error:', error);
        showAlert('Failed to remove group: ' + error.message, 'danger');
      }
    };

    window.toggleGroup = function(groupName) {
      const groupElement = document.getElementById(`group-${groupName}`);
      if (groupElement) {
        groupElement.style.display = groupElement.style.display === 'none' ? 'block' : 'none';
      }
    };

    // Channel management
    window.addChannel = async function() {
      const idInput = document.getElementById('new-channel-id');
      const channelId = idInput.value.trim();

      if (!channelId) {
        showAlert('Please enter a channel ID', 'warning');
        return;
      }

      if (!/^\d{17,20}$/.test(channelId)) {
        showAlert('Invalid Discord channel ID format. Should be 17-20 digits.', 'warning');
        return;
      }

      try {
        await HanuAPI.addChannel(channelId);
        idInput.value = '';

        showAlert('Channel added! Fetching name from Discord...', 'info');

        try {
          await HanuAPI.fetchChannelName(channelId);
          setTimeout(async () => {
            await loadAllData();
            showAlert('Channel name fetched successfully! 💬', 'success');
          }, 1000);
        } catch (fetchError) {
          await loadAllData();
          showAlert('Channel added! Name will be updated when bot runs. 💬', 'success');
        }

      } catch (error) {
        showAlert('Failed to add channel: ' + error.message, 'danger');
      }
    };

    window.removeChannel = async function(channelId) {
      const feedCount = Object.values(feedMappings).filter(id => id == channelId).length;
      if (feedCount > 0 && !confirm(`This channel has ${feedCount} mapped feeds. Remove anyway?`)) return;

      try {
        await HanuAPI.removeChannel(channelId);
        await loadAllData();
        showAlert('Channel removed successfully', 'success');
      } catch (error) {
        showAlert('Failed to remove channel: ' + error.message, 'danger');
      }
    };

    // Bot controls
    window.runBot = async function() {
      const button = document.getElementById('run-bot-btn');
      const output = document.getElementById('job-output');

      button.disabled = true;
      button.innerHTML = '<span class="loading-spinner"></span> Running...';
      output.classList.remove('hidden');
      output.textContent = '⏳ Starting bot job...\n💡 This may take 2-3 minutes to complete.';

      try {
        console.log('🚀 Triggering bot run via Railway...');

        const response = await fetch('https://web-production-b0a5.up.railway.app/run', {
          method: 'POST',
          headers: {
            'X-Auth': HanuAuth.getToken(),
            'Content-Type': 'application/json'
          }
        });

        const result = await response.json();

        if (result.success) {
          output.textContent = `✅ Bot job completed successfully!\n\nDetails: ${JSON.stringify(result.result || result.message, null, 2)}`;

          setTimeout(async () => {
            await loadAllData();
            showAlert('📱 Data refreshed after bot run!', 'info');
          }, 2000);
        } else {
          output.textContent = `❌ Bot job failed!\n\nError: ${result.error || result.message}`;
        }

      } catch (error) {
        output.textContent = `❌ Failed to trigger bot job: ${error.message}`;
        console.error('Bot run error:', error);
      } finally {
        button.disabled = false;
        button.innerHTML = '🚀 Run Bot Now';
      }
    };

    window.clearCache = async function() {
      try {
        await HanuAPI.clearCache();
        showAlert('Cache cleared successfully! 🗑️', 'success');
      } catch (error) {
        showAlert('Failed to clear cache: ' + error.message, 'danger');
>>>>>>> 4abb681f
      }
    };

    window.refreshData = async function() {
      try {
        await loadAllData();
        await updateRealTimeStats();
        showAlert('Data refreshed successfully! 🔄', 'success');
      } catch (error) {
        showAlert('Failed to refresh data: ' + error.message, 'danger');
      }
    };

    window.exportData = function() {
      const data = {
        feeds,
        channels, 
        groups,
        feedMappings,
        feedMetadata,
        exportedAt: new Date().toISOString()
      };

      const blob = new Blob([JSON.stringify(data, null, 2)], { type: 'application/json' });
      const url = URL.createObjectURL(blob);
      const a = document.createElement('a');
      a.href = url;
      a.download = `hanu-dashboard-export-${new Date().toISOString().slice(0, 10)}.json`;
      document.body.appendChild(a);
      a.click();
      document.body.removeChild(a);
      URL.revokeObjectURL(url);

      showAlert('Data exported successfully! 📥', 'success');
    };

    // Alert helper
    function showAlert(message, type = 'info') {
      const alertDiv = document.createElement('div');
      alertDiv.className = `alert alert-${type} fade-in`;
      alertDiv.style.position = 'fixed';
      alertDiv.style.top = '20px';
      alertDiv.style.right = '20px';
      alertDiv.style.zIndex = '10000';
      alertDiv.style.minWidth = '300px';
      alertDiv.textContent = message;

      document.body.appendChild(alertDiv);

      setTimeout(() => {
        alertDiv.remove();
      }, 5000);
    }

<<<<<<< HEAD
    // Render groups list
    function renderGroups() {
      const container = document.getElementById('groups-container');
      
      if (groupsData.length === 0) {
        container.innerHTML = '<div class="empty-state">No groups created yet. Create one above!</div>';
        return;
      }
=======
    // Cleanup on page unload
    window.addEventListener('beforeunload', () => {
      if (statsInterval) clearInterval(statsInterval);
    });

    // Handle Enter key in rename modal
    document.addEventListener('keydown', (e) => {
      if (e.key === 'Enter' && document.getElementById('rename-group-modal').style.display === 'block') {
        confirmRenameGroup();
      }
      if (e.key === 'Escape' && document.getElementById('rename-group-modal').style.display === 'block') {
        cancelRenameGroup();
      }
    });

    // Track all button clicks automatically
    document.addEventListener('click', (e) => {
      if (e.target.tagName === 'BUTTON' || e.target.classList.contains('btn')) {
        Analytics.trackClick(e.target);
      }
    });

    // Track form submissions
    document.addEventListener('submit', (e) => {
      Analytics.trackEvent('form_submit', 'interaction', {
        form: e.target.id || 'unknown'
      });
    });

        // REPLACE THE ENTIRE triggerTestPost FUNCTION WITH THIS:
    window.triggerTestPost = async function() {
      const feedSelect = document.getElementById('test-feed-select');
      const skipFilters = document.getElementById('skip-filters').checked;
      const button = document.getElementById('test-post-btn');
      const output = document.getElementById('test-output');

      const feedUrl = feedSelect.value;
      if (!feedUrl) {
        showAlert('Please select a feed to test', 'warning');
        return;
      }

      button.disabled = true;
      button.innerHTML = '<span class="loading-spinner"></span> Testing...';
      output.classList.remove('hidden');

      try {
        // Step 1: Wake up Railway (quick health check)
        output.textContent = '⏰ Waking up Railway bot...';

        try {
          await fetch('https://web-production-b0a5.up.railway.app/health', {
            method: 'GET',
            signal: AbortSignal.timeout(30000) // 30 second timeout for wake-up
          });
          output.textContent += '\n✅ Railway bot is awake!';
        } catch (wakeError) {
          output.textContent += '\n⚠️ Wake-up timeout, continuing anyway...';
        }

        // Step 2: Wait a moment for full wake-up
        await new Promise(resolve => setTimeout(resolve, 2000));

        // Step 3: Trigger test post with longer timeout
        output.textContent += '\n🧪 Triggering test post...';

        const response = await fetch('https://hanu-cordbot.snacky496.workers.dev/api/test-post', {
          method: 'POST',
          headers: {
            'Authorization': `Bearer ${HanuAuth.getToken()}`,
            'Content-Type': 'application/json'
          },
          body: JSON.stringify({
            feedUrl: feedUrl,
            skipFilters: skipFilters
          }),
          signal: AbortSignal.timeout(180000) // 3 minute timeout for actual work
        });

        const result = await response.json();

        if (result.success) {
          output.textContent = `✅ Test completed successfully!\n\nFeed: ${feedUrl}\nSkip Filters: ${skipFilters}\nResult: ${JSON.stringify(result, null, 2)}`;
          showAlert('Test post triggered! Check your Discord channel. 🧪', 'success');
        } else {
          throw new Error(result.error || 'Test failed');
        }

      } catch (error) {
        console.error('Test post error:', error);

        if (error.name === 'TimeoutError') {
          output.textContent = `⏰ Request timed out!\n\nThe Railway bot may be sleeping and taking too long to wake up.\nTry again in a few minutes, or use the regular "Run Bot Now" button.\n\nError: ${error.message}`;
          showAlert('Request timed out - Railway bot may be sleeping. Try again in a few minutes.', 'warning');
        } else {
          output.textContent = `❌ Test failed: ${error.message}`;
          showAlert('Test post failed: ' + error.message, 'danger');
        }
      } finally {
        button.disabled = false;
        button.innerHTML = '🧪 Test Post';
      }
    };

      const feedSelect = document.getElementById('test-feed-select');
      const skipFilters = document.getElementById('skip-filters').checked;
      const button = document.getElementById('test-post-btn');
      const output = document.getElementById('test-output');

      const feedUrl = feedSelect.value;
      if (!feedUrl) {
        showAlert('Please select a feed to test', 'warning');
        return;
      }

      button.disabled = true;
      button.innerHTML = '<span class="loading-spinner"></span> Testing...';
      output.classList.remove('hidden');
      output.textContent = '🧪 Triggering test post...';
>>>>>>> 4abb681f

      let html = '<div class="list-group">';
      groupsData.forEach(group => {
        const feedCount = feedsData.filter(f => f.groupName === group.name).length;
        
        html += `
          <div class="list-item">
            <div class="flex-between">
              <div>
                <div class="item-title">📂 ${group.name}</div>
                <small>${feedCount} feed(s) in this group</small>
              </div>
              <div class="item-actions">
                <span class="badge bg-secondary">${feedCount} feeds</span>
                <button onclick="renameGroup('${group.name}')" class="btn btn-sm btn-outline">✏️</button>
                <button onclick="removeGroup('${group.name}')" class="btn btn-sm btn-danger">🗑️</button>
              </div>
            </div>
          </div>
        `;
      });
      html += '</div>';
      
      container.innerHTML = html;
    }

    // Load recent activity
    async function loadRecentActivity() {
      // Mock data for now - replace with real API when available
      const activities = [
        { time: new Date(Date.now() - 2 * 60 * 1000), action: 'New posts processed', details: '3 posts from CLB Dynamic HANU', type: 'success' },
        { time: new Date(Date.now() - 15 * 60 * 1000), action: 'Bot run completed', details: 'Processed 44 feeds successfully', type: 'info' },
        { time: new Date(Date.now() - 32 * 60 * 1000), action: 'Feed added', details: 'New RSS feed configured', type: 'success' },
        { time: new Date(Date.now() - 67 * 60 * 1000), action: 'Channel updated', details: 'Channel name refreshed from Discord', type: 'info' },
        { time: new Date(Date.now() - 125 * 60 * 1000), action: 'Dashboard accessed', details: 'Admin logged in', type: 'info' }
      ];

      const container = document.getElementById('activity-feed');
      
      let html = '<div class="activity-list">';
      activities.forEach(activity => {
        const iconMap = {
          success: '✅',
          warning: '⚠️',
          error: '❌',
          info: '📋'
        };

        html += `
          <div class="activity-item">
            <div class="activity-icon">${iconMap[activity.type]}</div>
            <div class="activity-content">
              <div class="activity-title">${activity.action}</div>
              <div class="activity-details">${activity.details}</div>
              <div class="activity-time">${formatDate(activity.time)}</div>
            </div>
          </div>
        `;
      });
      html += '</div>';

      container.innerHTML = html;
      twemoji.parse(container, { folder: 'svg', ext: '.svg' });
    }

    // Load health metrics
    async function loadHealthMetrics() {
      try {
<<<<<<< HEAD
        const health = await HanuAPI.healthCheck();
        
        const container = document.getElementById('health-metrics');
        
        let html = '<div class="health-grid">';
        html += `
          <div class="health-item">
            <div class="health-label">Worker Service</div>
            <div class="health-status ${health.worker.status === 'healthy' ? 'success' : 'danger'}">
              ${health.worker.status === 'healthy' ? '🟢 Healthy' : '🔴 Unhealthy'}
            </div>
          </div>
          <div class="health-item">
            <div class="health-label">Railway Service</div>
            <div class="health-status ${health.railway.status === 'healthy' ? 'success' : 'danger'}">
              ${health.railway.status === 'healthy' ? '🟢 Healthy' : '🔴 Unhealthy'}
            </div>
          </div>
        `;
        html += '</div>';
        
        container.innerHTML = html;
        
      } catch (error) {
        console.error('Failed to load health metrics:', error);
        document.getElementById('health-metrics').innerHTML = 
          '<div class="error">Failed to load health metrics</div>';
      }
    }

    // Setup performance chart
    function setupPerformanceChart() {
      const ctx = document.getElementById('performance-chart').getContext('2d');
      
      // Mock data - replace with real metrics when available
      const labels = [];
      const data = [];
      for (let i = 6; i >= 0; i--) {
        const date = new Date();
        date.setDate(date.getDate() - i);
        labels.push(date.toLocaleDateString());
        data.push(Math.floor(Math.random() * 100) + 50); // Mock performance score
      }
      
      performanceChart = new Chart(ctx, {
        type: 'line',
        data: {
          labels: labels,
          datasets: [{
            label: 'Performance Score',
            data: data,
            borderColor: '#007bff',
            backgroundColor: 'rgba(0, 123, 255, 0.1)',
            tension: 0.4,
            fill: true
          }]
        },
        options: {
          responsive: true,
          scales: {
            y: { 
              beginAtZero: true,
              max: 100
            }
          },
          plugins: {
            legend: { display: false }
          }
        }
      });
    }

    // Populate test select dropdowns
    function populateTestSelects() {
      // Populate channel select
      const channelSelect = document.getElementById('test-channel-select');
      channelSelect.innerHTML = '<option value="">Select channel...</option>';
      channelsData.forEach(channel => {
        channelSelect.innerHTML += `<option value="${channel.id}">#${channel.name || channel.id}</option>`;
      });

      // Populate feed select
      const feedSelect = document.getElementById('test-feed-select');
      feedSelect.innerHTML = '<option value="">Select feed...</option>';
      feedsData.forEach(feed => {
        feedSelect.innerHTML += `<option value="${feed.url}">${feed.title || feed.url}</option>`;
      });
    }

    // Action functions
    window.runBot = async function() {
      try {
        showAlert('Starting bot run...', 'info');
        const result = await HanuAPI.runBot();
        showAlert('Bot run started successfully! 🚀', 'success');
        setTimeout(loadSystemOverview, 2000); // Refresh stats after 2 seconds
      } catch (error) {
        showAlert('Failed to start bot: ' + error.message, 'danger');
      }
    };

    window.testPost = async function() {
      try {
        showAlert('Running test post...', 'info');
        const result = await runBotTest(HanuAuth.getToken());
        showAlert('Test post queued! Check Discord for the message. 🧪', 'success');
      } catch (error) {
        showAlert('Test post failed: ' + error.message, 'danger');
      }
    };

    window.refreshStatus = async function() {
      await loadDashboardData();
      showAlert('Dashboard refreshed! 🔄', 'success');
    };

    window.exportData = async function() {
      try {
        const data = await HanuAPI.exportData();
        const blob = new Blob([JSON.stringify(data, null, 2)], { type: 'application/json' });
        const url = URL.createObjectURL(blob);
        const a = document.createElement('a');
        a.href = url;
        a.download = `hanu-export-${new Date().toISOString().slice(0, 10)}.json`;
        document.body.appendChild(a);
        a.click();
        document.body.removeChild(a);
        URL.revokeObjectURL(url);
        showAlert('Data exported successfully! 📥', 'success');
      } catch (error) {
        showAlert('Export failed: ' + error.message, 'danger');
      }
    };

    window.addFeed = async function() {
      const url = document.getElementById('new-feed-url').value.trim();
      if (!url) {
        showAlert('Please enter a feed URL', 'warning');
        return;
      }

      try {
        await HanuAPI.addFeed(url);
        document.getElementById('new-feed-url').value = '';
        await loadFeeds();
        populateTestSelects();
        showAlert('Feed added successfully! 📡', 'success');
      } catch (error) {
        showAlert('Failed to add feed: ' + error.message, 'danger');
      }
    };

    window.removeFeed = async function(feedUrl) {
      if (!confirm('Remove this feed?')) return;

      try {
        await HanuAPI.removeFeed(feedUrl);
        await loadFeeds();
        populateTestSelects();
        showAlert('Feed removed successfully! 🗑️', 'success');
      } catch (error) {
        showAlert('Failed to remove feed: ' + error.message, 'danger');
      }
    };

    window.addChannel = async function() {
      const channelId = document.getElementById('new-channel-id').value.trim();
      if (!channelId) {
        showAlert('Please enter a channel ID', 'warning');
        return;
      }

      try {
        await HanuAPI.addChannel(channelId);
        document.getElementById('new-channel-id').value = '';
        await loadChannels();
        populateTestSelects();
        showAlert('Channel added successfully! 💬', 'success');
      } catch (error) {
        showAlert('Failed to add channel: ' + error.message, 'danger');
      }
    };

    window.removeChannel = async function(channelId) {
      if (!confirm('Remove this channel?')) return;

      try {
        await HanuAPI.removeChannel(channelId);
        await loadChannels();
        populateTestSelects();
        showAlert('Channel removed successfully! 🗑️', 'success');
      } catch (error) {
        showAlert('Failed to remove channel: ' + error.message, 'danger');
      }
    };

    window.addGroup = async function() {
      const groupName = document.getElementById('new-group-name').value.trim();
      if (!groupName) {
        showAlert('Please enter a group name', 'warning');
        return;
      }

      try {
        await HanuAPI.addGroup(groupName);
        document.getElementById('new-group-name').value = '';
        await loadGroups();
        showAlert('Group created successfully! 📂', 'success');
      } catch (error) {
        showAlert('Failed to create group: ' + error.message, 'danger');
      }
    };

    window.renameGroup = async function(oldName) {
      const newName = prompt('Enter new group name:', oldName);
      if (!newName || newName === oldName) return;

      try {
        await HanuAPI.renameGroup(oldName, newName);
        await loadGroups();
        showAlert('Group renamed successfully! ✏️', 'success');
      } catch (error) {
        showAlert('Failed to rename group: ' + error.message, 'danger');
      }
    };

    window.removeGroup = async function(groupName) {
      if (!confirm(`Remove group "${groupName}"?`)) return;

      try {
        await HanuAPI.removeGroup(groupName);
        await loadGroups();
        showAlert('Group removed successfully! 🗑️', 'success');
      } catch (error) {
        showAlert('Failed to remove group: ' + error.message, 'danger');
      }
    };

    window.testDiscordMessage = async function() {
      const channelId = document.getElementById('test-channel-select').value;
      const message = document.getElementById('test-message').value.trim();

      if (!channelId || !message) {
        showAlert('Please select a channel and enter a message', 'warning');
        return;
      }

      try {
        const result = await HanuAPI.testDiscord(channelId, message);
        document.getElementById('test-results').classList.remove('hidden');
        document.getElementById('test-results').innerHTML = `<pre>${JSON.stringify(result, null, 2)}</pre>`;
        showAlert('Test message sent successfully! 📤', 'success');
      } catch (error) {
        showAlert('Failed to send test message: ' + error.message, 'danger');
      }
    };

    window.testFeedParsing = async function() {
      const feedUrl = document.getElementById('test-feed-select').value;
      if (!feedUrl) {
        showAlert('Please select a feed', 'warning');
        return;
      }

      try {
        const result = await HanuAPI.getTestEntries(feedUrl);
        document.getElementById('test-results').classList.remove('hidden');
        document.getElementById('test-results').innerHTML = `<pre>${JSON.stringify(result, null, 2)}</pre>`;
        showAlert('Feed parsed successfully! 🔍', 'success');
      } catch (error) {
        showAlert('Failed to parse feed: ' + error.message, 'danger');
      }
    };

    window.getRandomEntry = async function() {
      try {
        const result = await HanuAPI.getRandomEntry();
        document.getElementById('test-results').classList.remove('hidden');
        document.getElementById('test-results').innerHTML = `<pre>${JSON.stringify(result, null, 2)}</pre>`;
        showAlert('Random entry retrieved! 🎲', 'success');
      } catch (error) {
        showAlert('Failed to get random entry: ' + error.message, 'danger');
      }
    };

    // Auto-refresh every 2 minutes
    function startAutoRefresh() {
      if (refreshInterval) clearInterval(refreshInterval);
      
      refreshInterval = setInterval(async () => {
        await loadSystemOverview();
        console.log('🔄 Auto-refreshed dashboard');
      }, 2 * 60 * 1000);
    }

    // Helper functions
    function formatDate(date) {
      const now = new Date();
      const diffMinutes = Math.floor((now - date) / (1000 * 60));
      
      if (diffMinutes < 1) return 'Just now';
      if (diffMinutes < 60) return `${diffMinutes}m ago`;
      if (diffMinutes < 1440) return `${Math.floor(diffMinutes / 60)}h ago`;
      return date.toLocaleDateString();
    }

    // Alert helper
    function showAlert(message, type = 'info') {
      const alertDiv = document.createElement('div');
      alertDiv.className = `alert alert-${type} fade-in`;
      alertDiv.style.position = 'fixed';
      alertDiv.style.top = '20px';
      alertDiv.style.right = '20px';
      alertDiv.style.zIndex = '10000';
      alertDiv.style.minWidth = '300px';
      alertDiv.textContent = message;
      
      document.body.appendChild(alertDiv);
      
      setTimeout(() => {
        alertDiv.remove();
      }, 5000);
    }

    // Cleanup on page unload
    window.addEventListener('beforeunload', () => {
      if (refreshInterval) clearInterval(refreshInterval);
      if (performanceChart) performanceChart.destroy();
    });
=======
        const response = await fetch('https://hanu-cordbot.snacky496.workers.dev/api/test-post', {
          method: 'POST',
          headers: {
            'Authorization': `Bearer ${HanuAuth.getToken()}`,
            'Content-Type': 'application/json'
          },
          body: JSON.stringify({
            feedUrl: feedUrl,
            skipFilters: skipFilters
          })
        });

        const result = await response.json();

        output.textContent = `✅ Test completed!\n\nFeed: ${feedUrl}\nSkip Filters: ${skipFilters}\nResult: ${JSON.stringify(result, null, 2)}`;
        showAlert('Test post triggered! Check your Discord channel. 🧪', 'success');

      } catch (error) {
        output.textContent = `❌ Test failed: ${error.message}`;
        showAlert('Test post failed: ' + error.message, 'danger');
      } finally {
        button.disabled = false;
        button.innerHTML = '🧪 Test Post';
      }

    // Populate test dropdown with mapped feeds only
    function populateTestFeedDropdown() {
      const select = document.getElementById('test-feed-select');
      if (!select) return;

      // Clear existing options except the first one
      select.innerHTML = '<option value="">Select feed to test...</option>';

      // Add only mapped feeds
      Object.keys(feedMappings).forEach(feedUrl => {
        const title = getTitle({ url: feedUrl }) || feedUrl;
        const option = document.createElement('option');
        option.value = feedUrl;
        option.textContent = title.substring(0, 50) + (title.length > 50 ? '...' : '');
        select.appendChild(option);
      });
    }
>>>>>>> 4abb681f
  </script>
</body>
</html><|MERGE_RESOLUTION|>--- conflicted
+++ resolved
@@ -2,20 +2,11 @@
 <html lang="en">
 <head>
   <meta charset="utf-8">
-<<<<<<< HEAD
-  <title>HANU Dashboard</title>
-  <link href="shared/common.css" rel="stylesheet">
-
-
-  <script src="https://cdn.jsdelivr.net/npm/chart.js"></script>
-  <script src="https://cdn.jsdelivr.net/npm/twemoji@14.0.2/dist/twemoji.min.js"></script>
-=======
   <title>HANU Feed Dashboard</title>
   <link href="shared/common.css" rel="stylesheet">
   <script type="module" src="shared/auth-boot.js"></script>
   <script src="https://cdn.jsdelivr.net/npm/twemoji@14.0.2/dist/twemoji.min.js"></script>
   <script src="https://cdn.jsdelivr.net/npm/sortablejs@1.15.0/Sortable.min.js"></script>
->>>>>>> 4abb681f
 </head>
 <body>
   <div class="container">
@@ -30,13 +21,8 @@
 
     <!-- Header -->
     <div class="header">
-<<<<<<< HEAD
-      <h1>🤖 HANU Bot Dashboard</h1>
-      <p>Control and monitor your Discord RSS bot</p>
-=======
       <h1>🤖 Feed Management Dashboard</h1>
       <p>Manage RSS feeds and Discord channel mappings for HANU University</p>
->>>>>>> 4abb681f
     </div>
 
     <!-- Authentication -->
@@ -50,16 +36,6 @@
 
     <!-- Main Content -->
     <div id="main-content" class="hidden">
-<<<<<<< HEAD
-      <!-- Quick Actions -->
-      <div class="section">
-        <h2>⚡ Quick Actions</h2>
-        <div class="flex gap-15">
-          <button onclick="runBot()" class="btn btn-primary">🚀 Run Bot Now</button>
-          <button onclick="testPost()" class="btn btn-success">🧪 Test Post</button>
-          <button onclick="refreshStatus()" class="btn btn-secondary">🔄 Refresh Status</button>
-          <button onclick="exportData()" class="btn btn-outline">📥 Export Data</button>
-=======
       <!-- System Status -->
       <div class="status-grid">
         <div class="status-card">
@@ -69,40 +45,13 @@
         <div class="status-card">
           <strong>📡 Active Feeds</strong>
           <div class="status-value" id="feed-count">0</div>
->>>>>>> 4abb681f
+        </div>
+        <div class="status-card">
+          <strong>📨 Processed Posts</strong>
+          <div class="status-value" id="seen-count">0</div>
         </div>
       </div>
 
-      <!-- System Overview -->
-      <div class="section">
-        <h2>📊 System Overview</h2>
-        <div class="stats-grid">
-          <div class="stat-card">
-            <div class="stat-value" id="total-feeds">0</div>
-            <div class="stat-label">📡 Total Feeds</div>
-          </div>
-          <div class="stat-card">
-            <div class="stat-value" id="active-channels">0</div>
-            <div class="stat-label">💬 Active Channels</div>
-          </div>
-          <div class="stat-card">
-            <div class="stat-value" id="posts-today">0</div>
-            <div class="stat-label">📝 Posts Today</div>
-          </div>
-          <div class="stat-card">
-            <div class="stat-value" id="bot-status">Offline</div>
-            <div class="stat-label">🤖 Bot Status</div>
-          </div>
-        </div>
-      </div>
-
-<<<<<<< HEAD
-      <!-- Feed Management -->
-      <div class="section">
-        <h2>📡 Feed Management</h2>
-        <div class="controls mb-15">
-          <input type="url" id="new-feed-url" placeholder="Enter RSS feed URL" style="flex: 1; margin-right: 10px;">
-=======
       <!-- Real-time System Stats -->
       <div class="status-grid" id="realtime-stats" style="margin-top: 20px; background: #f8f9fa; border-radius: 8px; padding: 15px;">
         <div class="status-card">
@@ -127,27 +76,14 @@
       <div class="form-row">
         <div class="form-group">
           <input type="text" id="new-feed-url" placeholder="RSS feed URL">
->>>>>>> 4abb681f
           <button onclick="addFeed()" class="btn btn-primary">➕ Add Feed</button>
         </div>
-        
-        <div id="feeds-container">
-          <div class="loading">Loading feeds...</div>
+        <div class="form-group">
+          <input type="text" id="new-group-name" placeholder="Group name">
+          <button onclick="addGroup()" class="btn btn-secondary">📁 Add Group</button>
         </div>
       </div>
 
-<<<<<<< HEAD
-      <!-- Channel Management -->
-      <div class="section">
-        <h2>💬 Channel Management</h2>
-        <div class="controls mb-15">
-          <input type="text" id="new-channel-id" placeholder="Enter Discord Channel ID" style="flex: 1; margin-right: 10px;">
-          <button onclick="addChannel()" class="btn btn-primary">➕ Add Channel</button>
-        </div>
-        
-        <div id="channels-container">
-          <div class="loading">Loading channels...</div>
-=======
       <!-- View Controls -->
       <div class="controls">
         <label>View:</label>
@@ -172,94 +108,16 @@
         </div>
       </div>
 
-      <!-- Feeds Section -->
+      <!-- Test Panel -->
       <div class="section">
         <h2>📋 RSS Feeds</h2>
         <div id="feeds-container">
           <div class="loading">Loading feeds...</div>
->>>>>>> 4abb681f
-        </div>
-      </div>
-
-      <!-- Group Management -->
-      <div class="section">
-<<<<<<< HEAD
-        <h2>📂 Group Management</h2>
-        <div class="controls mb-15">
-          <input type="text" id="new-group-name" placeholder="Enter group name" style="flex: 1; margin-right: 10px;">
-          <button onclick="addGroup()" class="btn btn-primary">➕ Create Group</button>
-        </div>
-        
-        <div id="groups-container">
-          <div class="loading">Loading groups...</div>
-        </div>
-      </div>
-
-      <!-- Test Panel -->
-      <div class="section">
-        <h2>🧪 Testing Panel</h2>
-        <div class="grid-2">
-          <div class="card">
-            <div class="card-header">
-              <h3>Test Discord Connection</h3>
-            </div>
-            <div class="card-body">
-              <select id="test-channel-select" class="mb-10">
-                <option value="">Select channel...</option>
-              </select>
-              <textarea id="test-message" placeholder="Enter test message" rows="3" class="mb-10"></textarea>
-              <button onclick="testDiscordMessage()" class="btn btn-success">📤 Send Test Message</button>
-            </div>
-          </div>
-          
-          <div class="card">
-            <div class="card-header">
-              <h3>Test Feed Parsing</h3>
-            </div>
-            <div class="card-body">
-              <select id="test-feed-select" class="mb-10">
-                <option value="">Select feed...</option>
-              </select>
-              <button onclick="testFeedParsing()" class="btn btn-info">🔍 Parse Feed</button>
-              <button onclick="getRandomEntry()" class="btn btn-secondary">🎲 Random Entry</button>
-            </div>
-          </div>
-        </div>
-        
-        <div id="test-results" class="code-output hidden mt-15">
-          <div class="loading">Running test...</div>
         </div>
       </div>
 
       <!-- Recent Activity -->
       <div class="section">
-        <h2>📋 Recent Activity</h2>
-        <div id="activity-feed">
-          <div class="loading">Loading recent activity...</div>
-        </div>
-      </div>
-
-      <!-- System Health -->
-      <div class="section">
-        <h2>🏥 System Health</h2>
-        <div class="grid-2">
-          <div class="card">
-            <div class="card-header">
-              <h3>Health Metrics</h3>
-            </div>
-            <div id="health-metrics">
-              <div class="loading">Loading health metrics...</div>
-            </div>
-          </div>
-          
-          <div class="card">
-            <div class="card-header">
-              <h3>Performance Chart</h3>
-            </div>
-            <canvas id="performance-chart" width="400" height="200"></canvas>
-          </div>
-        </div>
-=======
         <h2>💬 Discord Channels</h2>
         <div class="form-group mb-15">
           <input type="text" id="new-channel-id" placeholder="Discord Channel ID (e.g., 1393802593704083486)">
@@ -313,7 +171,6 @@
       <div style="text-align: right; margin-top: 20px;">
         <button onclick="cancelRenameGroup()" class="btn btn-secondary">Cancel</button>
         <button onclick="confirmRenameGroup()" class="btn btn-primary">Rename</button>
->>>>>>> 4abb681f
       </div>
     </div>
   </div>
@@ -321,153 +178,6 @@
   <!-- Scripts -->
   <script type="module">
     import HanuAuth from './shared/auth.js';
-<<<<<<< HEAD
-    import HanuAPI, { runBotTest } from './shared/api.js';
-
-    let feedsData = [];
-    let channelsData = [];
-    let groupsData = [];
-    let performanceChart = null;
-    let refreshInterval = null;
-
-    // Initialize - EXACTLY like prompt editor does it
-    document.addEventListener('DOMContentLoaded', async () => {
-      console.log('🚀 Dashboard initializing...');
-      
-      // Setup auth UI FIRST (like prompt editor)
-      HanuAuth.setupAuthUI();
-      
-      // Handle login success
-      HanuAuth.onLogin(async () => {
-        console.log('✅ User authenticated, loading dashboard...');
-        await loadDashboardData();
-        setupPerformanceChart();
-        startAutoRefresh();
-      });
-      
-      // Parse emojis
-      twemoji.parse(document.body, { folder: 'svg', ext: '.svg' });
-      
-      // Check if already authenticated (like prompt editor)
-      if (HanuAuth.isAuthenticated()) {
-        const isValid = await HanuAuth.testAuth();
-        if (isValid) {
-          document.getElementById('auth-section').classList.add('hidden');
-          document.getElementById('main-content').classList.remove('hidden');
-          await loadDashboardData();
-          setupPerformanceChart();
-          startAutoRefresh();
-        }
-      }
-    });
-
-    // Load all dashboard data
-    async function loadDashboardData() {
-      try {
-        console.log('📊 Loading dashboard data...');
-        
-        await Promise.all([
-          loadSystemOverview(),
-          loadFeeds(),
-          loadChannels(),
-          loadGroups(),
-          loadRecentActivity(),
-          loadHealthMetrics()
-        ]);
-        
-        populateTestSelects();
-        console.log('✅ Dashboard data loaded');
-      } catch (error) {
-        console.error('Failed to load dashboard data:', error);
-        showAlert('Failed to load dashboard data: ' + error.message, 'danger');
-      }
-    }
-
-    // Load system overview stats
-    async function loadSystemOverview() {
-      try {
-        const [statusData, statsData] = await Promise.all([
-          HanuAPI.getSystemStatus(),
-          HanuAPI.getSystemStats()
-        ]);
-
-        document.getElementById('total-feeds').textContent = statsData.feedCount || 0;
-        document.getElementById('active-channels').textContent = statsData.activeFeedCount || 0;
-        document.getElementById('posts-today').textContent = statusData.seenCount || 0;
-        document.getElementById('bot-status').textContent = statusData.workerStatus || 'Unknown';
-
-        // Color code bot status
-        const statusElement = document.getElementById('bot-status');
-        const status = statusData.workerStatus || 'Unknown';
-        statusElement.className = status === 'Running' ? 'stat-value success' : 'stat-value warning';
-
-      } catch (error) {
-        console.error('Failed to load system overview:', error);
-      }
-    }
-
-    // Load feeds
-    async function loadFeeds() {
-      try {
-        const data = await HanuAPI.getFeeds();
-        feedsData = data.feeds || [];
-        renderFeeds();
-      } catch (error) {
-        console.error('Failed to load feeds:', error);
-        document.getElementById('feeds-container').innerHTML = 
-          '<div class="error">Failed to load feeds</div>';
-      }
-    }
-
-    // Render feeds list
-    function renderFeeds() {
-      const container = document.getElementById('feeds-container');
-      
-      if (feedsData.length === 0) {
-        container.innerHTML = '<div class="empty-state">No feeds configured yet. Add one above!</div>';
-        return;
-      }
-
-      let html = '<div class="list-group">';
-      feedsData.forEach(feed => {
-        const statusBadge = feed.isActive ? 
-          '<span class="badge bg-success">Active</span>' : 
-          '<span class="badge bg-warning">Inactive</span>';
-        
-        html += `
-          <div class="list-item">
-            <div class="flex-between">
-              <div>
-                <div class="item-title">${feed.title || 'Untitled Feed'}</div>
-                <div class="item-subtitle">${feed.url}</div>
-                ${feed.channelId ? `<small>→ Channel: ${feed.channelName || feed.channelId}</small>` : ''}
-                ${feed.groupName ? `<small>→ Group: ${feed.groupName}</small>` : ''}
-              </div>
-              <div class="item-actions">
-                ${statusBadge}
-                <button onclick="removeFeed('${feed.url}')" class="btn btn-sm btn-danger">🗑️</button>
-              </div>
-            </div>
-          </div>
-        `;
-      });
-      html += '</div>';
-      
-      container.innerHTML = html;
-    }
-
-    // Load channels
-    async function loadChannels() {
-      try {
-        const data = await HanuAPI.getChannels();
-        channelsData = data.channels || [];
-        renderChannels();
-      } catch (error) {
-        console.error('Failed to load channels:', error);
-        document.getElementById('channels-container').innerHTML = 
-          '<div class="error">Failed to load channels</div>';
-      }
-=======
     import HanuAPI from './shared/api.js';
     import Analytics from './shared/analytics.js';
 
@@ -767,36 +477,10 @@
       });
 
       container.innerHTML = html;
->>>>>>> 4abb681f
     }
 
     // Render channels list
     function renderChannels() {
-<<<<<<< HEAD
-      const container = document.getElementById('channels-container');
-      
-      if (channelsData.length === 0) {
-        container.innerHTML = '<div class="empty-state">No channels configured yet. Add one above!</div>';
-        return;
-      }
-
-      let html = '<div class="list-group">';
-      channelsData.forEach(channel => {
-        const feedCount = feedsData.filter(f => f.channelId === channel.id).length;
-        
-        html += `
-          <div class="list-item">
-            <div class="flex-between">
-              <div>
-                <div class="item-title">#${channel.name || 'Unknown'}</div>
-                <div class="item-subtitle">ID: ${channel.id}</div>
-                <small>${feedCount} feed(s) mapped</small>
-              </div>
-              <div class="item-actions">
-                <span class="badge bg-info">${feedCount} feeds</span>
-                <button onclick="removeChannel('${channel.id}')" class="btn btn-sm btn-danger">🗑️</button>
-              </div>
-=======
       const container = document.getElementById('channels-list');
 
       if (channels.length === 0) {
@@ -818,28 +502,10 @@
                 <span class="badge bg-info">${feedCount} feeds</span>
               </div>
               <button onclick="removeChannel('${channel.id}')" class="btn btn-danger">🗑️ Remove</button>
->>>>>>> 4abb681f
             </div>
           </div>
         `;
       });
-<<<<<<< HEAD
-      html += '</div>';
-      
-      container.innerHTML = html;
-    }
-
-    // Load groups
-    async function loadGroups() {
-      try {
-        const data = await HanuAPI.getGroups();
-        groupsData = data.groups || [];
-        renderGroups();
-      } catch (error) {
-        console.error('Failed to load groups:', error);
-        document.getElementById('groups-container').innerHTML = 
-          '<div class="error">Failed to load groups</div>';
-=======
 
       container.innerHTML = html;
     }
@@ -1167,7 +833,6 @@
         showAlert('Cache cleared successfully! 🗑️', 'success');
       } catch (error) {
         showAlert('Failed to clear cache: ' + error.message, 'danger');
->>>>>>> 4abb681f
       }
     };
 
@@ -1222,16 +887,6 @@
       }, 5000);
     }
 
-<<<<<<< HEAD
-    // Render groups list
-    function renderGroups() {
-      const container = document.getElementById('groups-container');
-      
-      if (groupsData.length === 0) {
-        container.innerHTML = '<div class="empty-state">No groups created yet. Create one above!</div>';
-        return;
-      }
-=======
     // Cleanup on page unload
     window.addEventListener('beforeunload', () => {
       if (statsInterval) clearInterval(statsInterval);
@@ -1351,406 +1006,8 @@
       button.innerHTML = '<span class="loading-spinner"></span> Testing...';
       output.classList.remove('hidden');
       output.textContent = '🧪 Triggering test post...';
->>>>>>> 4abb681f
-
-      let html = '<div class="list-group">';
-      groupsData.forEach(group => {
-        const feedCount = feedsData.filter(f => f.groupName === group.name).length;
-        
-        html += `
-          <div class="list-item">
-            <div class="flex-between">
-              <div>
-                <div class="item-title">📂 ${group.name}</div>
-                <small>${feedCount} feed(s) in this group</small>
-              </div>
-              <div class="item-actions">
-                <span class="badge bg-secondary">${feedCount} feeds</span>
-                <button onclick="renameGroup('${group.name}')" class="btn btn-sm btn-outline">✏️</button>
-                <button onclick="removeGroup('${group.name}')" class="btn btn-sm btn-danger">🗑️</button>
-              </div>
-            </div>
-          </div>
-        `;
-      });
-      html += '</div>';
-      
-      container.innerHTML = html;
-    }
-
-    // Load recent activity
-    async function loadRecentActivity() {
-      // Mock data for now - replace with real API when available
-      const activities = [
-        { time: new Date(Date.now() - 2 * 60 * 1000), action: 'New posts processed', details: '3 posts from CLB Dynamic HANU', type: 'success' },
-        { time: new Date(Date.now() - 15 * 60 * 1000), action: 'Bot run completed', details: 'Processed 44 feeds successfully', type: 'info' },
-        { time: new Date(Date.now() - 32 * 60 * 1000), action: 'Feed added', details: 'New RSS feed configured', type: 'success' },
-        { time: new Date(Date.now() - 67 * 60 * 1000), action: 'Channel updated', details: 'Channel name refreshed from Discord', type: 'info' },
-        { time: new Date(Date.now() - 125 * 60 * 1000), action: 'Dashboard accessed', details: 'Admin logged in', type: 'info' }
-      ];
-
-      const container = document.getElementById('activity-feed');
-      
-      let html = '<div class="activity-list">';
-      activities.forEach(activity => {
-        const iconMap = {
-          success: '✅',
-          warning: '⚠️',
-          error: '❌',
-          info: '📋'
-        };
-
-        html += `
-          <div class="activity-item">
-            <div class="activity-icon">${iconMap[activity.type]}</div>
-            <div class="activity-content">
-              <div class="activity-title">${activity.action}</div>
-              <div class="activity-details">${activity.details}</div>
-              <div class="activity-time">${formatDate(activity.time)}</div>
-            </div>
-          </div>
-        `;
-      });
-      html += '</div>';
-
-      container.innerHTML = html;
-      twemoji.parse(container, { folder: 'svg', ext: '.svg' });
-    }
-
-    // Load health metrics
-    async function loadHealthMetrics() {
-      try {
-<<<<<<< HEAD
-        const health = await HanuAPI.healthCheck();
-        
-        const container = document.getElementById('health-metrics');
-        
-        let html = '<div class="health-grid">';
-        html += `
-          <div class="health-item">
-            <div class="health-label">Worker Service</div>
-            <div class="health-status ${health.worker.status === 'healthy' ? 'success' : 'danger'}">
-              ${health.worker.status === 'healthy' ? '🟢 Healthy' : '🔴 Unhealthy'}
-            </div>
-          </div>
-          <div class="health-item">
-            <div class="health-label">Railway Service</div>
-            <div class="health-status ${health.railway.status === 'healthy' ? 'success' : 'danger'}">
-              ${health.railway.status === 'healthy' ? '🟢 Healthy' : '🔴 Unhealthy'}
-            </div>
-          </div>
-        `;
-        html += '</div>';
-        
-        container.innerHTML = html;
-        
-      } catch (error) {
-        console.error('Failed to load health metrics:', error);
-        document.getElementById('health-metrics').innerHTML = 
-          '<div class="error">Failed to load health metrics</div>';
-      }
-    }
-
-    // Setup performance chart
-    function setupPerformanceChart() {
-      const ctx = document.getElementById('performance-chart').getContext('2d');
-      
-      // Mock data - replace with real metrics when available
-      const labels = [];
-      const data = [];
-      for (let i = 6; i >= 0; i--) {
-        const date = new Date();
-        date.setDate(date.getDate() - i);
-        labels.push(date.toLocaleDateString());
-        data.push(Math.floor(Math.random() * 100) + 50); // Mock performance score
-      }
-      
-      performanceChart = new Chart(ctx, {
-        type: 'line',
-        data: {
-          labels: labels,
-          datasets: [{
-            label: 'Performance Score',
-            data: data,
-            borderColor: '#007bff',
-            backgroundColor: 'rgba(0, 123, 255, 0.1)',
-            tension: 0.4,
-            fill: true
-          }]
-        },
-        options: {
-          responsive: true,
-          scales: {
-            y: { 
-              beginAtZero: true,
-              max: 100
-            }
-          },
-          plugins: {
-            legend: { display: false }
-          }
-        }
-      });
-    }
-
-    // Populate test select dropdowns
-    function populateTestSelects() {
-      // Populate channel select
-      const channelSelect = document.getElementById('test-channel-select');
-      channelSelect.innerHTML = '<option value="">Select channel...</option>';
-      channelsData.forEach(channel => {
-        channelSelect.innerHTML += `<option value="${channel.id}">#${channel.name || channel.id}</option>`;
-      });
-
-      // Populate feed select
-      const feedSelect = document.getElementById('test-feed-select');
-      feedSelect.innerHTML = '<option value="">Select feed...</option>';
-      feedsData.forEach(feed => {
-        feedSelect.innerHTML += `<option value="${feed.url}">${feed.title || feed.url}</option>`;
-      });
-    }
-
-    // Action functions
-    window.runBot = async function() {
-      try {
-        showAlert('Starting bot run...', 'info');
-        const result = await HanuAPI.runBot();
-        showAlert('Bot run started successfully! 🚀', 'success');
-        setTimeout(loadSystemOverview, 2000); // Refresh stats after 2 seconds
-      } catch (error) {
-        showAlert('Failed to start bot: ' + error.message, 'danger');
-      }
-    };
-
-    window.testPost = async function() {
-      try {
-        showAlert('Running test post...', 'info');
-        const result = await runBotTest(HanuAuth.getToken());
-        showAlert('Test post queued! Check Discord for the message. 🧪', 'success');
-      } catch (error) {
-        showAlert('Test post failed: ' + error.message, 'danger');
-      }
-    };
-
-    window.refreshStatus = async function() {
-      await loadDashboardData();
-      showAlert('Dashboard refreshed! 🔄', 'success');
-    };
-
-    window.exportData = async function() {
-      try {
-        const data = await HanuAPI.exportData();
-        const blob = new Blob([JSON.stringify(data, null, 2)], { type: 'application/json' });
-        const url = URL.createObjectURL(blob);
-        const a = document.createElement('a');
-        a.href = url;
-        a.download = `hanu-export-${new Date().toISOString().slice(0, 10)}.json`;
-        document.body.appendChild(a);
-        a.click();
-        document.body.removeChild(a);
-        URL.revokeObjectURL(url);
-        showAlert('Data exported successfully! 📥', 'success');
-      } catch (error) {
-        showAlert('Export failed: ' + error.message, 'danger');
-      }
-    };
-
-    window.addFeed = async function() {
-      const url = document.getElementById('new-feed-url').value.trim();
-      if (!url) {
-        showAlert('Please enter a feed URL', 'warning');
-        return;
-      }
-
-      try {
-        await HanuAPI.addFeed(url);
-        document.getElementById('new-feed-url').value = '';
-        await loadFeeds();
-        populateTestSelects();
-        showAlert('Feed added successfully! 📡', 'success');
-      } catch (error) {
-        showAlert('Failed to add feed: ' + error.message, 'danger');
-      }
-    };
-
-    window.removeFeed = async function(feedUrl) {
-      if (!confirm('Remove this feed?')) return;
-
-      try {
-        await HanuAPI.removeFeed(feedUrl);
-        await loadFeeds();
-        populateTestSelects();
-        showAlert('Feed removed successfully! 🗑️', 'success');
-      } catch (error) {
-        showAlert('Failed to remove feed: ' + error.message, 'danger');
-      }
-    };
-
-    window.addChannel = async function() {
-      const channelId = document.getElementById('new-channel-id').value.trim();
-      if (!channelId) {
-        showAlert('Please enter a channel ID', 'warning');
-        return;
-      }
-
-      try {
-        await HanuAPI.addChannel(channelId);
-        document.getElementById('new-channel-id').value = '';
-        await loadChannels();
-        populateTestSelects();
-        showAlert('Channel added successfully! 💬', 'success');
-      } catch (error) {
-        showAlert('Failed to add channel: ' + error.message, 'danger');
-      }
-    };
-
-    window.removeChannel = async function(channelId) {
-      if (!confirm('Remove this channel?')) return;
-
-      try {
-        await HanuAPI.removeChannel(channelId);
-        await loadChannels();
-        populateTestSelects();
-        showAlert('Channel removed successfully! 🗑️', 'success');
-      } catch (error) {
-        showAlert('Failed to remove channel: ' + error.message, 'danger');
-      }
-    };
-
-    window.addGroup = async function() {
-      const groupName = document.getElementById('new-group-name').value.trim();
-      if (!groupName) {
-        showAlert('Please enter a group name', 'warning');
-        return;
-      }
-
-      try {
-        await HanuAPI.addGroup(groupName);
-        document.getElementById('new-group-name').value = '';
-        await loadGroups();
-        showAlert('Group created successfully! 📂', 'success');
-      } catch (error) {
-        showAlert('Failed to create group: ' + error.message, 'danger');
-      }
-    };
-
-    window.renameGroup = async function(oldName) {
-      const newName = prompt('Enter new group name:', oldName);
-      if (!newName || newName === oldName) return;
-
-      try {
-        await HanuAPI.renameGroup(oldName, newName);
-        await loadGroups();
-        showAlert('Group renamed successfully! ✏️', 'success');
-      } catch (error) {
-        showAlert('Failed to rename group: ' + error.message, 'danger');
-      }
-    };
-
-    window.removeGroup = async function(groupName) {
-      if (!confirm(`Remove group "${groupName}"?`)) return;
-
-      try {
-        await HanuAPI.removeGroup(groupName);
-        await loadGroups();
-        showAlert('Group removed successfully! 🗑️', 'success');
-      } catch (error) {
-        showAlert('Failed to remove group: ' + error.message, 'danger');
-      }
-    };
-
-    window.testDiscordMessage = async function() {
-      const channelId = document.getElementById('test-channel-select').value;
-      const message = document.getElementById('test-message').value.trim();
-
-      if (!channelId || !message) {
-        showAlert('Please select a channel and enter a message', 'warning');
-        return;
-      }
-
-      try {
-        const result = await HanuAPI.testDiscord(channelId, message);
-        document.getElementById('test-results').classList.remove('hidden');
-        document.getElementById('test-results').innerHTML = `<pre>${JSON.stringify(result, null, 2)}</pre>`;
-        showAlert('Test message sent successfully! 📤', 'success');
-      } catch (error) {
-        showAlert('Failed to send test message: ' + error.message, 'danger');
-      }
-    };
-
-    window.testFeedParsing = async function() {
-      const feedUrl = document.getElementById('test-feed-select').value;
-      if (!feedUrl) {
-        showAlert('Please select a feed', 'warning');
-        return;
-      }
-
-      try {
-        const result = await HanuAPI.getTestEntries(feedUrl);
-        document.getElementById('test-results').classList.remove('hidden');
-        document.getElementById('test-results').innerHTML = `<pre>${JSON.stringify(result, null, 2)}</pre>`;
-        showAlert('Feed parsed successfully! 🔍', 'success');
-      } catch (error) {
-        showAlert('Failed to parse feed: ' + error.message, 'danger');
-      }
-    };
-
-    window.getRandomEntry = async function() {
-      try {
-        const result = await HanuAPI.getRandomEntry();
-        document.getElementById('test-results').classList.remove('hidden');
-        document.getElementById('test-results').innerHTML = `<pre>${JSON.stringify(result, null, 2)}</pre>`;
-        showAlert('Random entry retrieved! 🎲', 'success');
-      } catch (error) {
-        showAlert('Failed to get random entry: ' + error.message, 'danger');
-      }
-    };
-
-    // Auto-refresh every 2 minutes
-    function startAutoRefresh() {
-      if (refreshInterval) clearInterval(refreshInterval);
-      
-      refreshInterval = setInterval(async () => {
-        await loadSystemOverview();
-        console.log('🔄 Auto-refreshed dashboard');
-      }, 2 * 60 * 1000);
-    }
-
-    // Helper functions
-    function formatDate(date) {
-      const now = new Date();
-      const diffMinutes = Math.floor((now - date) / (1000 * 60));
-      
-      if (diffMinutes < 1) return 'Just now';
-      if (diffMinutes < 60) return `${diffMinutes}m ago`;
-      if (diffMinutes < 1440) return `${Math.floor(diffMinutes / 60)}h ago`;
-      return date.toLocaleDateString();
-    }
-
-    // Alert helper
-    function showAlert(message, type = 'info') {
-      const alertDiv = document.createElement('div');
-      alertDiv.className = `alert alert-${type} fade-in`;
-      alertDiv.style.position = 'fixed';
-      alertDiv.style.top = '20px';
-      alertDiv.style.right = '20px';
-      alertDiv.style.zIndex = '10000';
-      alertDiv.style.minWidth = '300px';
-      alertDiv.textContent = message;
-      
-      document.body.appendChild(alertDiv);
-      
-      setTimeout(() => {
-        alertDiv.remove();
-      }, 5000);
-    }
-
-    // Cleanup on page unload
-    window.addEventListener('beforeunload', () => {
-      if (refreshInterval) clearInterval(refreshInterval);
-      if (performanceChart) performanceChart.destroy();
-    });
-=======
+
+      try {
         const response = await fetch('https://hanu-cordbot.snacky496.workers.dev/api/test-post', {
           method: 'POST',
           headers: {
@@ -1793,7 +1050,6 @@
         select.appendChild(option);
       });
     }
->>>>>>> 4abb681f
   </script>
 </body>
 </html>